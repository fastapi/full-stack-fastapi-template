--- conflicted
+++ resolved
@@ -13,7 +13,6 @@
   "dependencies": {
     "@chakra-ui/react": "^3.19.1",
     "@emotion/react": "^11.14.0",
-<<<<<<< HEAD
     "@tanstack/react-query": "^5.77.0",
     "@tanstack/react-query-devtools": "^5.73.3", 
     "@tanstack/react-router": "1.115.0",
@@ -25,19 +24,6 @@
     "react-error-boundary": "^4.1.2",
     "react-hook-form": "7.56.4",
     "react-icons": "^5.4.0"
-=======
-    "@tanstack/react-query": "^5.28.14",
-    "@tanstack/react-query-devtools": "^5.74.9",
-    "@tanstack/react-router": "1.19.1",
-    "axios": "1.9.0",
-    "form-data": "4.0.2",
-    "next-themes": "^0.4.6",
-    "react": "^18.2.0",
-    "react-dom": "^18.2.0",
-    "react-error-boundary": "^5.0.0",
-    "react-hook-form": "7.49.3",
-    "react-icons": "^5.5.0"
->>>>>>> e4387f48
   },
   "devDependencies": {
     "@biomejs/biome": "1.9.4",
