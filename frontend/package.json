{
  "name": "frontend",
  "private": true,
  "version": "0.0.0",
  "type": "module",
  "scripts": {
    "dev": "vite",
    "build": "tsc -p tsconfig.build.json && vite build",
    "lint": "biome check --apply-unsafe --no-errors-on-unmatched --files-ignore-unknown=true ./",
    "preview": "vite preview",
    "generate-client": "openapi-ts"
  },
  "dependencies": {
    "@chakra-ui/react": "^3.8.0",
    "@emotion/react": "^11.14.0",
    "@tanstack/react-query": "^5.28.14",
    "@tanstack/react-query-devtools": "^5.74.9",
    "@tanstack/react-router": "1.19.1",
    "axios": "1.9.0",
    "form-data": "4.0.4",
    "next-themes": "^0.4.6",
    "react": "^19.1.1",
    "react-dom": "^19.1.1",
    "react-error-boundary": "^5.0.0",
    "react-hook-form": "7.62.0",
    "react-icons": "^5.5.0"
  },
  "devDependencies": {
    "@biomejs/biome": "1.9.4",
<<<<<<< HEAD
    "@hey-api/openapi-ts": "0.78.3",
    "@playwright/test": "^1.52.0",
=======
    "@hey-api/openapi-ts": "^0.57.0",
    "@playwright/test": "^1.55.0",
>>>>>>> 948e7c92
    "@tanstack/router-devtools": "1.19.1",
    "@tanstack/router-vite-plugin": "1.19.0",
    "@types/node": "^22.15.3",
    "@types/react": "^19.1.12",
    "@types/react-dom": "^19.1.9",
    "@vitejs/plugin-react-swc": "^3.9.0",
    "dotenv": "^16.4.5",
    "typescript": "^5.2.2",
    "vite": "^6.3.4"
  }
}<|MERGE_RESOLUTION|>--- conflicted
+++ resolved
@@ -27,13 +27,8 @@
   },
   "devDependencies": {
     "@biomejs/biome": "1.9.4",
-<<<<<<< HEAD
     "@hey-api/openapi-ts": "0.78.3",
-    "@playwright/test": "^1.52.0",
-=======
-    "@hey-api/openapi-ts": "^0.57.0",
     "@playwright/test": "^1.55.0",
->>>>>>> 948e7c92
     "@tanstack/router-devtools": "1.19.1",
     "@tanstack/router-vite-plugin": "1.19.0",
     "@types/node": "^22.15.3",
