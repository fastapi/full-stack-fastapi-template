--- conflicted
+++ resolved
@@ -11,37 +11,24 @@
     "generate-client": "openapi-ts"
   },
   "dependencies": {
-<<<<<<< HEAD
     "@chakra-ui/icons": "2.1.1",
     "@chakra-ui/react": "2.8.2",
     "@emotion/react": "^11.11.3",
     "@emotion/styled": "^11.11.0",
     "@monaco-editor/react": "^4.7.0",
-=======
-    "@chakra-ui/react": "^3.8.0",
-    "@emotion/react": "^11.14.0",
->>>>>>> d1df85e8
     "@tanstack/react-query": "^5.28.14",
     "@tanstack/react-query-devtools": "^5.28.14",
     "@tanstack/react-router": "1.19.1",
     "axios": "1.7.4",
     "form-data": "4.0.0",
-<<<<<<< HEAD
     "framer-motion": "^10.16.16",
     "motion": "^12.6.3",
-=======
-    "next-themes": "^0.4.4",
->>>>>>> d1df85e8
     "react": "^18.2.0",
     "react-dom": "^18.2.0",
     "react-error-boundary": "^4.0.13",
     "react-hook-form": "7.49.3",
-<<<<<<< HEAD
     "react-icons": "5.0.1",
     "react-use": "^17.6.0"
-=======
-    "react-icons": "^5.4.0"
->>>>>>> d1df85e8
   },
   "devDependencies": {
     "@biomejs/biome": "1.6.1",
