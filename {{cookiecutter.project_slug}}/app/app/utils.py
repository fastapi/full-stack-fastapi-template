--- conflicted
+++ resolved
@@ -104,8 +104,7 @@
     try:
         decoded_token = jwt.decode(token, settings.SECRET_KEY, algorithms=["HS256"])
         return decoded_token["email"]
-<<<<<<< HEAD
-    except jwt.JWTError:
+    except JWTError:
         return None
 
 
@@ -122,8 +121,4 @@
     console_handler.setFormatter(formatter)
     logger.addHandler(console_handler)
 
-    return logger
-=======
-    except JWTError:
-        return None
->>>>>>> df5189f8
+    return logger