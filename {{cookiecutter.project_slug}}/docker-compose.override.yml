version: "3.3"
services:

  proxy:
    ports:
      - "80:80"
      - "8090:8080"
    command:
      # Enable Docker in Traefik, so that it reads labels from Docker services
      - --providers.docker
      # Add a constraint to only use services with the label for this stack
      # from the env var TRAEFIK_TAG
      - --providers.docker.constraints=Label(`traefik.constraint-label-stack`, `${TRAEFIK_TAG?Variable not set}`)
      # Do not expose all Docker services, only the ones explicitly exposed
      - --providers.docker.exposedbydefault=false
      # Disable Docker Swarm mode for local development
      # - --providers.docker.swarmmode
      # Enable the access log, with HTTP requests
      - --accesslog
      # Enable the Traefik log, for configurations and errors
      - --log
      # Enable the Dashboard and API
      - --api
      # Enable the Dashboard and API in insecure mode for local development
      - --api.insecure=true
    labels:
      - traefik.enable=true
      - traefik.http.routers.${STACK_NAME?Variable not set}-traefik-public-http.rule=Host(`${DOMAIN?Variable not set}`)
      - traefik.http.services.${STACK_NAME?Variable not set}-traefik-public.loadbalancer.server.port=80

  pgadmin:
    ports:
      - "5050:5050"

  flower:
    ports:
      - "5555:5555"

  backend:
    ports:
      - "8888:8888"
    volumes:
      - ./backend/app:/app
    environment:
      - JUPYTER=jupyter lab --ip=0.0.0.0 --allow-root --NotebookApp.custom_display_url=http://127.0.0.1:8888
      - SERVER_HOST=http://${DOMAIN?Variable not set}
    build:
      context: ./backend
      args:
        INSTALL_DEV: ${INSTALL_DEV-true}
        INSTALL_JUPYTER: ${INSTALL_JUPYTER-true}
    # command: bash -c "while true; do sleep 1; done"  # Infinite loop to keep container live doing nothing
    command: /start-reload.sh
    labels:
      - traefik.enable=true
      - traefik.constraint-label-stack=${TRAEFIK_TAG?Variable not set}
      - traefik.http.routers.${STACK_NAME?Variable not set}-backend-http.rule=PathPrefix(`/api`) || PathPrefix(`/docs`) || PathPrefix(`/redoc`)
      - traefik.http.services.${STACK_NAME?Variable not set}-backend.loadbalancer.server.port=80

  celeryworker:
    volumes:
      - ./backend/app:/app
    environment:
      - RUN=celery worker -A app.worker -l info -Q main-queue -c 1
      - JUPYTER=jupyter lab --ip=0.0.0.0 --allow-root --NotebookApp.custom_display_url=http://127.0.0.1:8888
<<<<<<< HEAD
      - SERVER_HOST=http://${DOMAIN}
=======
      - SERVER_HOST=http://${DOMAIN?Variable not set}
    build:
      context: ./backend
      dockerfile: celeryworker.dockerfile
      args:
        INSTALL_DEV: ${INSTALL_DEV-true}
        INSTALL_JUPYTER: ${INSTALL_JUPYTER-true}
>>>>>>> 45fdd880

  frontend:
    build:
      context: ./frontend
      args:
        FRONTEND_ENV: dev
    labels:
      - traefik.enable=true
      - traefik.constraint-label-stack=${TRAEFIK_TAG?Variable not set}
      - traefik.http.routers.${STACK_NAME?Variable not set}-frontend-http.rule=PathPrefix(`/`)
      - traefik.http.services.${STACK_NAME?Variable not set}-frontend.loadbalancer.server.port=80

networks:
  traefik-public:
    # For local dev, don't expect an external Traefik network
    external: false<|MERGE_RESOLUTION|>--- conflicted
+++ resolved
@@ -63,17 +63,7 @@
     environment:
       - RUN=celery worker -A app.worker -l info -Q main-queue -c 1
       - JUPYTER=jupyter lab --ip=0.0.0.0 --allow-root --NotebookApp.custom_display_url=http://127.0.0.1:8888
-<<<<<<< HEAD
-      - SERVER_HOST=http://${DOMAIN}
-=======
       - SERVER_HOST=http://${DOMAIN?Variable not set}
-    build:
-      context: ./backend
-      dockerfile: celeryworker.dockerfile
-      args:
-        INSTALL_DEV: ${INSTALL_DEV-true}
-        INSTALL_JUPYTER: ${INSTALL_JUPYTER-true}
->>>>>>> 45fdd880
 
   frontend:
     build:
