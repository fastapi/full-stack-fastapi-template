--- conflicted
+++ resolved
@@ -70,13 +70,9 @@
       fail-fast: false
     steps:
     - uses: actions/checkout@v5
-<<<<<<< HEAD
-    - uses: actions/setup-node@v6
-=======
     - name: Create .env file
       run: touch .env
     - uses: actions/setup-node@v5
->>>>>>> ec20de7c
       with:
         node-version: lts/*
     - uses: actions/setup-python@v6
@@ -88,7 +84,7 @@
       with:
         limit-access-to-actor: true
     - name: Install uv
-      uses: astral-sh/setup-uv@v7
+      uses: astral-sh/setup-uv@v6
       with:
         version: "0.4.15"
         enable-cache: true
@@ -107,7 +103,7 @@
     - run: docker compose down -v --remove-orphans
     - name: Upload blob report to GitHub Actions Artifacts
       if: ${{ !cancelled() }}
-      uses: actions/upload-artifact@v5
+      uses: actions/upload-artifact@v4
       with:
         name: blob-report-${{ matrix.shardIndex }}
         path: frontend/blob-report
@@ -123,14 +119,14 @@
     runs-on: ubuntu-latest
     steps:
     - uses: actions/checkout@v5
-    - uses: actions/setup-node@v6
+    - uses: actions/setup-node@v5
       with:
         node-version: 20
     - name: Install dependencies
       run: npm ci
       working-directory: frontend
     - name: Download blob reports from GitHub Actions Artifacts
-      uses: actions/download-artifact@v6
+      uses: actions/download-artifact@v5
       with:
         path: frontend/all-blob-reports
         pattern: blob-report-*
@@ -139,7 +135,7 @@
       run: npx playwright merge-reports --reporter html ./all-blob-reports
       working-directory: frontend
     - name: Upload HTML report
-      uses: actions/upload-artifact@v5
+      uses: actions/upload-artifact@v4
       with:
         name: html-report--attempt-${{ github.run_attempt }}
         path: frontend/playwright-report
