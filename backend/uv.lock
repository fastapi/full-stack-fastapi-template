version = 1
revision = 1
requires-python = ">=3.10, <4.0"
resolution-markers = [
    "python_full_version < '3.13'",
    "python_full_version >= '3.13'",
]

[[package]]
name = "alembic"
version = "1.15.2"
source = { registry = "https://pypi.org/simple" }
dependencies = [
    { name = "mako" },
    { name = "sqlalchemy" },
    { name = "typing-extensions" },
]
sdist = { url = "https://files.pythonhosted.org/packages/e6/57/e314c31b261d1e8a5a5f1908065b4ff98270a778ce7579bd4254477209a7/alembic-1.15.2.tar.gz", hash = "sha256:1c72391bbdeffccfe317eefba686cb9a3c078005478885413b95c3b26c57a8a7", size = 1925573 }
wheels = [
    { url = "https://files.pythonhosted.org/packages/41/18/d89a443ed1ab9bcda16264716f809c663866d4ca8de218aa78fd50b38ead/alembic-1.15.2-py3-none-any.whl", hash = "sha256:2e76bd916d547f6900ec4bb5a90aeac1485d2c92536923d0b138c02b126edc53", size = 231911 },
]

[[package]]
name = "annotated-types"
version = "0.7.0"
source = { registry = "https://pypi.org/simple" }
sdist = { url = "https://files.pythonhosted.org/packages/ee/67/531ea369ba64dcff5ec9c3402f9f51bf748cec26dde048a2f973a4eea7f5/annotated_types-0.7.0.tar.gz", hash = "sha256:aff07c09a53a08bc8cfccb9c85b05f1aa9a2a6f23728d790723543408344ce89", size = 16081 }
wheels = [
    { url = "https://files.pythonhosted.org/packages/78/b6/6307fbef88d9b5ee7421e68d78a9f162e0da4900bc5f5793f6d3d0e34fb8/annotated_types-0.7.0-py3-none-any.whl", hash = "sha256:1f02e8b43a8fbbc3f3e0d4f0f4bfc8131bcb4eebe8849b8e5c773f3a1c582a53", size = 13643 },
]

[[package]]
name = "anyio"
version = "4.6.0"
source = { registry = "https://pypi.org/simple" }
dependencies = [
    { name = "exceptiongroup", marker = "python_full_version < '3.11'" },
    { name = "idna" },
    { name = "sniffio" },
    { name = "typing-extensions", marker = "python_full_version < '3.11'" },
]
sdist = { url = "https://files.pythonhosted.org/packages/78/49/f3f17ec11c4a91fe79275c426658e509b07547f874b14c1a526d86a83fc8/anyio-4.6.0.tar.gz", hash = "sha256:137b4559cbb034c477165047febb6ff83f390fc3b20bf181c1fc0a728cb8beeb", size = 170983 }
wheels = [
    { url = "https://files.pythonhosted.org/packages/9e/ef/7a4f225581a0d7886ea28359179cb861d7fbcdefad29663fc1167b86f69f/anyio-4.6.0-py3-none-any.whl", hash = "sha256:c7d2e9d63e31599eeb636c8c5c03a7e108d73b345f064f1c19fdc87b79036a9a", size = 89631 },
]

[[package]]
name = "app"
version = "0.1.0"
source = { editable = "." }
dependencies = [
    { name = "alembic" },
    { name = "bcrypt" },
    { name = "email-validator" },
    { name = "emails" },
    { name = "fastapi", extra = ["standard"] },
    { name = "httpx" },
    { name = "jinja2" },
    { name = "psycopg", extra = ["binary"] },
    { name = "pydantic" },
    { name = "pydantic-settings" },
    { name = "pyjwt" },
    { name = "python-multipart" },
    { name = "sentry-sdk", extra = ["fastapi"] },
    { name = "sqlmodel" },
    { name = "tenacity" },
]

[package.dev-dependencies]
dev = [
    { name = "coverage" },
    { name = "mypy" },
    { name = "pre-commit" },
    { name = "pytest" },
    { name = "ruff" },
    { name = "types-passlib" },
]

[package.metadata]
requires-dist = [
    { name = "alembic", specifier = ">=1.12.1,<2.0.0" },
<<<<<<< HEAD
    { name = "bcrypt", specifier = ">=4.3.0" },
=======
    { name = "bcrypt", specifier = "==4.3.0" },
>>>>>>> 8af907c7
    { name = "email-validator", specifier = ">=2.1.0.post1,<3.0.0.0" },
    { name = "emails", specifier = ">=0.6,<1.0" },
    { name = "fastapi", extras = ["standard"], specifier = ">=0.114.2,<1.0.0" },
    { name = "httpx", specifier = ">=0.25.1,<1.0.0" },
    { name = "jinja2", specifier = ">=3.1.4,<4.0.0" },
    { name = "psycopg", extras = ["binary"], specifier = ">=3.1.13,<4.0.0" },
    { name = "pydantic", specifier = ">2.0" },
    { name = "pydantic-settings", specifier = ">=2.2.1,<3.0.0" },
    { name = "pyjwt", specifier = ">=2.8.0,<3.0.0" },
    { name = "python-multipart", specifier = ">=0.0.7,<1.0.0" },
    { name = "sentry-sdk", extras = ["fastapi"], specifier = ">=1.40.6,<2.0.0" },
    { name = "sqlmodel", specifier = ">=0.0.21,<1.0.0" },
    { name = "tenacity", specifier = ">=8.2.3,<9.0.0" },
]

[package.metadata.requires-dev]
dev = [
    { name = "coverage", specifier = ">=7.4.3,<8.0.0" },
    { name = "mypy", specifier = ">=1.8.0,<2.0.0" },
    { name = "pre-commit", specifier = ">=3.6.2,<4.0.0" },
    { name = "pytest", specifier = ">=7.4.3,<8.0.0" },
    { name = "ruff", specifier = ">=0.2.2,<1.0.0" },
    { name = "types-passlib", specifier = ">=1.7.7.20240106,<2.0.0.0" },
]

[[package]]
name = "bcrypt"
version = "4.3.0"
source = { registry = "https://pypi.org/simple" }
sdist = { url = "https://files.pythonhosted.org/packages/bb/5d/6d7433e0f3cd46ce0b43cd65e1db465ea024dbb8216fb2404e919c2ad77b/bcrypt-4.3.0.tar.gz", hash = "sha256:3a3fd2204178b6d2adcf09cb4f6426ffef54762577a7c9b54c159008cb288c18", size = 25697 }
wheels = [
    { url = "https://files.pythonhosted.org/packages/bf/2c/3d44e853d1fe969d229bd58d39ae6902b3d924af0e2b5a60d17d4b809ded/bcrypt-4.3.0-cp313-cp313t-macosx_10_12_universal2.whl", hash = "sha256:f01e060f14b6b57bbb72fc5b4a83ac21c443c9a2ee708e04a10e9192f90a6281", size = 483719 },
    { url = "https://files.pythonhosted.org/packages/a1/e2/58ff6e2a22eca2e2cff5370ae56dba29d70b1ea6fc08ee9115c3ae367795/bcrypt-4.3.0-cp313-cp313t-manylinux_2_17_aarch64.manylinux2014_aarch64.whl", hash = "sha256:c5eeac541cefd0bb887a371ef73c62c3cd78535e4887b310626036a7c0a817bb", size = 272001 },
    { url = "https://files.pythonhosted.org/packages/37/1f/c55ed8dbe994b1d088309e366749633c9eb90d139af3c0a50c102ba68a1a/bcrypt-4.3.0-cp313-cp313t-manylinux_2_17_x86_64.manylinux2014_x86_64.whl", hash = "sha256:59e1aa0e2cd871b08ca146ed08445038f42ff75968c7ae50d2fdd7860ade2180", size = 277451 },
    { url = "https://files.pythonhosted.org/packages/d7/1c/794feb2ecf22fe73dcfb697ea7057f632061faceb7dcf0f155f3443b4d79/bcrypt-4.3.0-cp313-cp313t-manylinux_2_28_aarch64.whl", hash = "sha256:0042b2e342e9ae3d2ed22727c1262f76cc4f345683b5c1715f0250cf4277294f", size = 272792 },
    { url = "https://files.pythonhosted.org/packages/13/b7/0b289506a3f3598c2ae2bdfa0ea66969812ed200264e3f61df77753eee6d/bcrypt-4.3.0-cp313-cp313t-manylinux_2_28_armv7l.manylinux_2_31_armv7l.whl", hash = "sha256:74a8d21a09f5e025a9a23e7c0fd2c7fe8e7503e4d356c0a2c1486ba010619f09", size = 289752 },
    { url = "https://files.pythonhosted.org/packages/dc/24/d0fb023788afe9e83cc118895a9f6c57e1044e7e1672f045e46733421fe6/bcrypt-4.3.0-cp313-cp313t-manylinux_2_28_x86_64.whl", hash = "sha256:0142b2cb84a009f8452c8c5a33ace5e3dfec4159e7735f5afe9a4d50a8ea722d", size = 277762 },
    { url = "https://files.pythonhosted.org/packages/e4/38/cde58089492e55ac4ef6c49fea7027600c84fd23f7520c62118c03b4625e/bcrypt-4.3.0-cp313-cp313t-manylinux_2_34_aarch64.whl", hash = "sha256:12fa6ce40cde3f0b899729dbd7d5e8811cb892d31b6f7d0334a1f37748b789fd", size = 272384 },
    { url = "https://files.pythonhosted.org/packages/de/6a/d5026520843490cfc8135d03012a413e4532a400e471e6188b01b2de853f/bcrypt-4.3.0-cp313-cp313t-manylinux_2_34_x86_64.whl", hash = "sha256:5bd3cca1f2aa5dbcf39e2aa13dd094ea181f48959e1071265de49cc2b82525af", size = 277329 },
    { url = "https://files.pythonhosted.org/packages/b3/a3/4fc5255e60486466c389e28c12579d2829b28a527360e9430b4041df4cf9/bcrypt-4.3.0-cp313-cp313t-musllinux_1_1_aarch64.whl", hash = "sha256:335a420cfd63fc5bc27308e929bee231c15c85cc4c496610ffb17923abf7f231", size = 305241 },
    { url = "https://files.pythonhosted.org/packages/c7/15/2b37bc07d6ce27cc94e5b10fd5058900eb8fb11642300e932c8c82e25c4a/bcrypt-4.3.0-cp313-cp313t-musllinux_1_1_x86_64.whl", hash = "sha256:0e30e5e67aed0187a1764911af023043b4542e70a7461ad20e837e94d23e1d6c", size = 309617 },
    { url = "https://files.pythonhosted.org/packages/5f/1f/99f65edb09e6c935232ba0430c8c13bb98cb3194b6d636e61d93fe60ac59/bcrypt-4.3.0-cp313-cp313t-musllinux_1_2_aarch64.whl", hash = "sha256:3b8d62290ebefd49ee0b3ce7500f5dbdcf13b81402c05f6dafab9a1e1b27212f", size = 335751 },
    { url = "https://files.pythonhosted.org/packages/00/1b/b324030c706711c99769988fcb694b3cb23f247ad39a7823a78e361bdbb8/bcrypt-4.3.0-cp313-cp313t-musllinux_1_2_x86_64.whl", hash = "sha256:2ef6630e0ec01376f59a006dc72918b1bf436c3b571b80fa1968d775fa02fe7d", size = 355965 },
    { url = "https://files.pythonhosted.org/packages/aa/dd/20372a0579dd915dfc3b1cd4943b3bca431866fcb1dfdfd7518c3caddea6/bcrypt-4.3.0-cp313-cp313t-win32.whl", hash = "sha256:7a4be4cbf241afee43f1c3969b9103a41b40bcb3a3f467ab19f891d9bc4642e4", size = 155316 },
    { url = "https://files.pythonhosted.org/packages/6d/52/45d969fcff6b5577c2bf17098dc36269b4c02197d551371c023130c0f890/bcrypt-4.3.0-cp313-cp313t-win_amd64.whl", hash = "sha256:5c1949bf259a388863ced887c7861da1df681cb2388645766c89fdfd9004c669", size = 147752 },
    { url = "https://files.pythonhosted.org/packages/11/22/5ada0b9af72b60cbc4c9a399fdde4af0feaa609d27eb0adc61607997a3fa/bcrypt-4.3.0-cp38-abi3-macosx_10_12_universal2.whl", hash = "sha256:f81b0ed2639568bf14749112298f9e4e2b28853dab50a8b357e31798686a036d", size = 498019 },
    { url = "https://files.pythonhosted.org/packages/b8/8c/252a1edc598dc1ce57905be173328eda073083826955ee3c97c7ff5ba584/bcrypt-4.3.0-cp38-abi3-manylinux_2_17_aarch64.manylinux2014_aarch64.whl", hash = "sha256:864f8f19adbe13b7de11ba15d85d4a428c7e2f344bac110f667676a0ff84924b", size = 279174 },
    { url = "https://files.pythonhosted.org/packages/29/5b/4547d5c49b85f0337c13929f2ccbe08b7283069eea3550a457914fc078aa/bcrypt-4.3.0-cp38-abi3-manylinux_2_17_x86_64.manylinux2014_x86_64.whl", hash = "sha256:3e36506d001e93bffe59754397572f21bb5dc7c83f54454c990c74a468cd589e", size = 283870 },
    { url = "https://files.pythonhosted.org/packages/be/21/7dbaf3fa1745cb63f776bb046e481fbababd7d344c5324eab47f5ca92dd2/bcrypt-4.3.0-cp38-abi3-manylinux_2_28_aarch64.whl", hash = "sha256:842d08d75d9fe9fb94b18b071090220697f9f184d4547179b60734846461ed59", size = 279601 },
    { url = "https://files.pythonhosted.org/packages/6d/64/e042fc8262e971347d9230d9abbe70d68b0a549acd8611c83cebd3eaec67/bcrypt-4.3.0-cp38-abi3-manylinux_2_28_armv7l.manylinux_2_31_armv7l.whl", hash = "sha256:7c03296b85cb87db865d91da79bf63d5609284fc0cab9472fdd8367bbd830753", size = 297660 },
    { url = "https://files.pythonhosted.org/packages/50/b8/6294eb84a3fef3b67c69b4470fcdd5326676806bf2519cda79331ab3c3a9/bcrypt-4.3.0-cp38-abi3-manylinux_2_28_x86_64.whl", hash = "sha256:62f26585e8b219cdc909b6a0069efc5e4267e25d4a3770a364ac58024f62a761", size = 284083 },
    { url = "https://files.pythonhosted.org/packages/62/e6/baff635a4f2c42e8788fe1b1633911c38551ecca9a749d1052d296329da6/bcrypt-4.3.0-cp38-abi3-manylinux_2_34_aarch64.whl", hash = "sha256:beeefe437218a65322fbd0069eb437e7c98137e08f22c4660ac2dc795c31f8bb", size = 279237 },
    { url = "https://files.pythonhosted.org/packages/39/48/46f623f1b0c7dc2e5de0b8af5e6f5ac4cc26408ac33f3d424e5ad8da4a90/bcrypt-4.3.0-cp38-abi3-manylinux_2_34_x86_64.whl", hash = "sha256:97eea7408db3a5bcce4a55d13245ab3fa566e23b4c67cd227062bb49e26c585d", size = 283737 },
    { url = "https://files.pythonhosted.org/packages/49/8b/70671c3ce9c0fca4a6cc3cc6ccbaa7e948875a2e62cbd146e04a4011899c/bcrypt-4.3.0-cp38-abi3-musllinux_1_1_aarch64.whl", hash = "sha256:191354ebfe305e84f344c5964c7cd5f924a3bfc5d405c75ad07f232b6dffb49f", size = 312741 },
    { url = "https://files.pythonhosted.org/packages/27/fb/910d3a1caa2d249b6040a5caf9f9866c52114d51523ac2fb47578a27faee/bcrypt-4.3.0-cp38-abi3-musllinux_1_1_x86_64.whl", hash = "sha256:41261d64150858eeb5ff43c753c4b216991e0ae16614a308a15d909503617732", size = 316472 },
    { url = "https://files.pythonhosted.org/packages/dc/cf/7cf3a05b66ce466cfb575dbbda39718d45a609daa78500f57fa9f36fa3c0/bcrypt-4.3.0-cp38-abi3-musllinux_1_2_aarch64.whl", hash = "sha256:33752b1ba962ee793fa2b6321404bf20011fe45b9afd2a842139de3011898fef", size = 343606 },
    { url = "https://files.pythonhosted.org/packages/e3/b8/e970ecc6d7e355c0d892b7f733480f4aa8509f99b33e71550242cf0b7e63/bcrypt-4.3.0-cp38-abi3-musllinux_1_2_x86_64.whl", hash = "sha256:50e6e80a4bfd23a25f5c05b90167c19030cf9f87930f7cb2eacb99f45d1c3304", size = 362867 },
    { url = "https://files.pythonhosted.org/packages/a9/97/8d3118efd8354c555a3422d544163f40d9f236be5b96c714086463f11699/bcrypt-4.3.0-cp38-abi3-win32.whl", hash = "sha256:67a561c4d9fb9465ec866177e7aebcad08fe23aaf6fbd692a6fab69088abfc51", size = 160589 },
    { url = "https://files.pythonhosted.org/packages/29/07/416f0b99f7f3997c69815365babbc2e8754181a4b1899d921b3c7d5b6f12/bcrypt-4.3.0-cp38-abi3-win_amd64.whl", hash = "sha256:584027857bc2843772114717a7490a37f68da563b3620f78a849bcb54dc11e62", size = 152794 },
    { url = "https://files.pythonhosted.org/packages/6e/c1/3fa0e9e4e0bfd3fd77eb8b52ec198fd6e1fd7e9402052e43f23483f956dd/bcrypt-4.3.0-cp39-abi3-macosx_10_12_universal2.whl", hash = "sha256:0d3efb1157edebfd9128e4e46e2ac1a64e0c1fe46fb023158a407c7892b0f8c3", size = 498969 },
    { url = "https://files.pythonhosted.org/packages/ce/d4/755ce19b6743394787fbd7dff6bf271b27ee9b5912a97242e3caf125885b/bcrypt-4.3.0-cp39-abi3-manylinux_2_17_aarch64.manylinux2014_aarch64.whl", hash = "sha256:08bacc884fd302b611226c01014eca277d48f0a05187666bca23aac0dad6fe24", size = 279158 },
    { url = "https://files.pythonhosted.org/packages/9b/5d/805ef1a749c965c46b28285dfb5cd272a7ed9fa971f970435a5133250182/bcrypt-4.3.0-cp39-abi3-manylinux_2_17_x86_64.manylinux2014_x86_64.whl", hash = "sha256:f6746e6fec103fcd509b96bacdfdaa2fbde9a553245dbada284435173a6f1aef", size = 284285 },
    { url = "https://files.pythonhosted.org/packages/ab/2b/698580547a4a4988e415721b71eb45e80c879f0fb04a62da131f45987b96/bcrypt-4.3.0-cp39-abi3-manylinux_2_28_aarch64.whl", hash = "sha256:afe327968aaf13fc143a56a3360cb27d4ad0345e34da12c7290f1b00b8fe9a8b", size = 279583 },
    { url = "https://files.pythonhosted.org/packages/f2/87/62e1e426418204db520f955ffd06f1efd389feca893dad7095bf35612eec/bcrypt-4.3.0-cp39-abi3-manylinux_2_28_armv7l.manylinux_2_31_armv7l.whl", hash = "sha256:d9af79d322e735b1fc33404b5765108ae0ff232d4b54666d46730f8ac1a43676", size = 297896 },
    { url = "https://files.pythonhosted.org/packages/cb/c6/8fedca4c2ada1b6e889c52d2943b2f968d3427e5d65f595620ec4c06fa2f/bcrypt-4.3.0-cp39-abi3-manylinux_2_28_x86_64.whl", hash = "sha256:f1e3ffa1365e8702dc48c8b360fef8d7afeca482809c5e45e653af82ccd088c1", size = 284492 },
    { url = "https://files.pythonhosted.org/packages/4d/4d/c43332dcaaddb7710a8ff5269fcccba97ed3c85987ddaa808db084267b9a/bcrypt-4.3.0-cp39-abi3-manylinux_2_34_aarch64.whl", hash = "sha256:3004df1b323d10021fda07a813fd33e0fd57bef0e9a480bb143877f6cba996fe", size = 279213 },
    { url = "https://files.pythonhosted.org/packages/dc/7f/1e36379e169a7df3a14a1c160a49b7b918600a6008de43ff20d479e6f4b5/bcrypt-4.3.0-cp39-abi3-manylinux_2_34_x86_64.whl", hash = "sha256:531457e5c839d8caea9b589a1bcfe3756b0547d7814e9ce3d437f17da75c32b0", size = 284162 },
    { url = "https://files.pythonhosted.org/packages/1c/0a/644b2731194b0d7646f3210dc4d80c7fee3ecb3a1f791a6e0ae6bb8684e3/bcrypt-4.3.0-cp39-abi3-musllinux_1_1_aarch64.whl", hash = "sha256:17a854d9a7a476a89dcef6c8bd119ad23e0f82557afbd2c442777a16408e614f", size = 312856 },
    { url = "https://files.pythonhosted.org/packages/dc/62/2a871837c0bb6ab0c9a88bf54de0fc021a6a08832d4ea313ed92a669d437/bcrypt-4.3.0-cp39-abi3-musllinux_1_1_x86_64.whl", hash = "sha256:6fb1fd3ab08c0cbc6826a2e0447610c6f09e983a281b919ed721ad32236b8b23", size = 316726 },
    { url = "https://files.pythonhosted.org/packages/0c/a1/9898ea3faac0b156d457fd73a3cb9c2855c6fd063e44b8522925cdd8ce46/bcrypt-4.3.0-cp39-abi3-musllinux_1_2_aarch64.whl", hash = "sha256:e965a9c1e9a393b8005031ff52583cedc15b7884fce7deb8b0346388837d6cfe", size = 343664 },
    { url = "https://files.pythonhosted.org/packages/40/f2/71b4ed65ce38982ecdda0ff20c3ad1b15e71949c78b2c053df53629ce940/bcrypt-4.3.0-cp39-abi3-musllinux_1_2_x86_64.whl", hash = "sha256:79e70b8342a33b52b55d93b3a59223a844962bef479f6a0ea318ebbcadf71505", size = 363128 },
    { url = "https://files.pythonhosted.org/packages/11/99/12f6a58eca6dea4be992d6c681b7ec9410a1d9f5cf368c61437e31daa879/bcrypt-4.3.0-cp39-abi3-win32.whl", hash = "sha256:b4d4e57f0a63fd0b358eb765063ff661328f69a04494427265950c71b992a39a", size = 160598 },
    { url = "https://files.pythonhosted.org/packages/a9/cf/45fb5261ece3e6b9817d3d82b2f343a505fd58674a92577923bc500bd1aa/bcrypt-4.3.0-cp39-abi3-win_amd64.whl", hash = "sha256:e53e074b120f2877a35cc6c736b8eb161377caae8925c17688bd46ba56daaa5b", size = 152799 },
    { url = "https://files.pythonhosted.org/packages/55/2d/0c7e5ab0524bf1a443e34cdd3926ec6f5879889b2f3c32b2f5074e99ed53/bcrypt-4.3.0-pp310-pypy310_pp73-manylinux_2_28_aarch64.whl", hash = "sha256:c950d682f0952bafcceaf709761da0a32a942272fad381081b51096ffa46cea1", size = 275367 },
    { url = "https://files.pythonhosted.org/packages/10/4f/f77509f08bdff8806ecc4dc472b6e187c946c730565a7470db772d25df70/bcrypt-4.3.0-pp310-pypy310_pp73-manylinux_2_28_x86_64.whl", hash = "sha256:107d53b5c67e0bbc3f03ebf5b030e0403d24dda980f8e244795335ba7b4a027d", size = 280644 },
    { url = "https://files.pythonhosted.org/packages/35/18/7d9dc16a3a4d530d0a9b845160e9e5d8eb4f00483e05d44bb4116a1861da/bcrypt-4.3.0-pp310-pypy310_pp73-manylinux_2_34_aarch64.whl", hash = "sha256:b693dbb82b3c27a1604a3dff5bfc5418a7e6a781bb795288141e5f80cf3a3492", size = 274881 },
    { url = "https://files.pythonhosted.org/packages/df/c4/ae6921088adf1e37f2a3a6a688e72e7d9e45fdd3ae5e0bc931870c1ebbda/bcrypt-4.3.0-pp310-pypy310_pp73-manylinux_2_34_x86_64.whl", hash = "sha256:b6354d3760fcd31994a14c89659dee887f1351a06e5dac3c1142307172a79f90", size = 280203 },
    { url = "https://files.pythonhosted.org/packages/4c/b1/1289e21d710496b88340369137cc4c5f6ee036401190ea116a7b4ae6d32a/bcrypt-4.3.0-pp311-pypy311_pp73-manylinux_2_28_aarch64.whl", hash = "sha256:a839320bf27d474e52ef8cb16449bb2ce0ba03ca9f44daba6d93fa1d8828e48a", size = 275103 },
    { url = "https://files.pythonhosted.org/packages/94/41/19be9fe17e4ffc5d10b7b67f10e459fc4eee6ffe9056a88de511920cfd8d/bcrypt-4.3.0-pp311-pypy311_pp73-manylinux_2_28_x86_64.whl", hash = "sha256:bdc6a24e754a555d7316fa4774e64c6c3997d27ed2d1964d55920c7c227bc4ce", size = 280513 },
    { url = "https://files.pythonhosted.org/packages/aa/73/05687a9ef89edebdd8ad7474c16d8af685eb4591c3c38300bb6aad4f0076/bcrypt-4.3.0-pp311-pypy311_pp73-manylinux_2_34_aarch64.whl", hash = "sha256:55a935b8e9a1d2def0626c4269db3fcd26728cbff1e84f0341465c31c4ee56d8", size = 274685 },
    { url = "https://files.pythonhosted.org/packages/63/13/47bba97924ebe86a62ef83dc75b7c8a881d53c535f83e2c54c4bd701e05c/bcrypt-4.3.0-pp311-pypy311_pp73-manylinux_2_34_x86_64.whl", hash = "sha256:57967b7a28d855313a963aaea51bf6df89f833db4320da458e5b3c5ab6d4c938", size = 280110 },
]

[[package]]
name = "cachetools"
version = "5.5.0"
source = { registry = "https://pypi.org/simple" }
sdist = { url = "https://files.pythonhosted.org/packages/c3/38/a0f315319737ecf45b4319a8cd1f3a908e29d9277b46942263292115eee7/cachetools-5.5.0.tar.gz", hash = "sha256:2cc24fb4cbe39633fb7badd9db9ca6295d766d9c2995f245725a46715d050f2a", size = 27661 }
wheels = [
    { url = "https://files.pythonhosted.org/packages/a4/07/14f8ad37f2d12a5ce41206c21820d8cb6561b728e51fad4530dff0552a67/cachetools-5.5.0-py3-none-any.whl", hash = "sha256:02134e8439cdc2ffb62023ce1debca2944c3f289d66bb17ead3ab3dede74b292", size = 9524 },
]

[[package]]
name = "certifi"
version = "2024.8.30"
source = { registry = "https://pypi.org/simple" }
sdist = { url = "https://files.pythonhosted.org/packages/b0/ee/9b19140fe824b367c04c5e1b369942dd754c4c5462d5674002f75c4dedc1/certifi-2024.8.30.tar.gz", hash = "sha256:bec941d2aa8195e248a60b31ff9f0558284cf01a52591ceda73ea9afffd69fd9", size = 168507 }
wheels = [
    { url = "https://files.pythonhosted.org/packages/12/90/3c9ff0512038035f59d279fddeb79f5f1eccd8859f06d6163c58798b9487/certifi-2024.8.30-py3-none-any.whl", hash = "sha256:922820b53db7a7257ffbda3f597266d435245903d80737e34f8a45ff3e3230d8", size = 167321 },
]

[[package]]
name = "cfgv"
version = "3.4.0"
source = { registry = "https://pypi.org/simple" }
sdist = { url = "https://files.pythonhosted.org/packages/11/74/539e56497d9bd1d484fd863dd69cbbfa653cd2aa27abfe35653494d85e94/cfgv-3.4.0.tar.gz", hash = "sha256:e52591d4c5f5dead8e0f673fb16db7949d2cfb3f7da4582893288f0ded8fe560", size = 7114 }
wheels = [
    { url = "https://files.pythonhosted.org/packages/c5/55/51844dd50c4fc7a33b653bfaba4c2456f06955289ca770a5dbd5fd267374/cfgv-3.4.0-py2.py3-none-any.whl", hash = "sha256:b7265b1f29fd3316bfcd2b330d63d024f2bfd8bcb8b0272f8e19a504856c48f9", size = 7249 },
]

[[package]]
name = "chardet"
version = "5.2.0"
source = { registry = "https://pypi.org/simple" }
sdist = { url = "https://files.pythonhosted.org/packages/f3/0d/f7b6ab21ec75897ed80c17d79b15951a719226b9fababf1e40ea74d69079/chardet-5.2.0.tar.gz", hash = "sha256:1b3b6ff479a8c414bc3fa2c0852995695c4a026dcd6d0633b2dd092ca39c1cf7", size = 2069618 }
wheels = [
    { url = "https://files.pythonhosted.org/packages/38/6f/f5fbc992a329ee4e0f288c1fe0e2ad9485ed064cac731ed2fe47dcc38cbf/chardet-5.2.0-py3-none-any.whl", hash = "sha256:e1cf59446890a00105fe7b7912492ea04b6e6f06d4b742b2c788469e34c82970", size = 199385 },
]

[[package]]
name = "charset-normalizer"
version = "3.3.2"
source = { registry = "https://pypi.org/simple" }
sdist = { url = "https://files.pythonhosted.org/packages/63/09/c1bc53dab74b1816a00d8d030de5bf98f724c52c1635e07681d312f20be8/charset-normalizer-3.3.2.tar.gz", hash = "sha256:f30c3cb33b24454a82faecaf01b19c18562b1e89558fb6c56de4d9118a032fd5", size = 104809 }
wheels = [
    { url = "https://files.pythonhosted.org/packages/2b/61/095a0aa1a84d1481998b534177c8566fdc50bb1233ea9a0478cd3cc075bd/charset_normalizer-3.3.2-cp310-cp310-macosx_10_9_universal2.whl", hash = "sha256:25baf083bf6f6b341f4121c2f3c548875ee6f5339300e08be3f2b2ba1721cdd3", size = 194219 },
    { url = "https://files.pythonhosted.org/packages/cc/94/f7cf5e5134175de79ad2059edf2adce18e0685ebdb9227ff0139975d0e93/charset_normalizer-3.3.2-cp310-cp310-macosx_10_9_x86_64.whl", hash = "sha256:06435b539f889b1f6f4ac1758871aae42dc3a8c0e24ac9e60c2384973ad73027", size = 122521 },
    { url = "https://files.pythonhosted.org/packages/46/6a/d5c26c41c49b546860cc1acabdddf48b0b3fb2685f4f5617ac59261b44ae/charset_normalizer-3.3.2-cp310-cp310-macosx_11_0_arm64.whl", hash = "sha256:9063e24fdb1e498ab71cb7419e24622516c4a04476b17a2dab57e8baa30d6e03", size = 120383 },
    { url = "https://files.pythonhosted.org/packages/b8/60/e2f67915a51be59d4539ed189eb0a2b0d292bf79270410746becb32bc2c3/charset_normalizer-3.3.2-cp310-cp310-manylinux_2_17_aarch64.manylinux2014_aarch64.whl", hash = "sha256:6897af51655e3691ff853668779c7bad41579facacf5fd7253b0133308cf000d", size = 138223 },
    { url = "https://files.pythonhosted.org/packages/05/8c/eb854996d5fef5e4f33ad56927ad053d04dc820e4a3d39023f35cad72617/charset_normalizer-3.3.2-cp310-cp310-manylinux_2_17_ppc64le.manylinux2014_ppc64le.whl", hash = "sha256:1d3193f4a680c64b4b6a9115943538edb896edc190f0b222e73761716519268e", size = 148101 },
    { url = "https://files.pythonhosted.org/packages/f6/93/bb6cbeec3bf9da9b2eba458c15966658d1daa8b982c642f81c93ad9b40e1/charset_normalizer-3.3.2-cp310-cp310-manylinux_2_17_s390x.manylinux2014_s390x.whl", hash = "sha256:cd70574b12bb8a4d2aaa0094515df2463cb429d8536cfb6c7ce983246983e5a6", size = 140699 },
    { url = "https://files.pythonhosted.org/packages/da/f1/3702ba2a7470666a62fd81c58a4c40be00670e5006a67f4d626e57f013ae/charset_normalizer-3.3.2-cp310-cp310-manylinux_2_17_x86_64.manylinux2014_x86_64.whl", hash = "sha256:8465322196c8b4d7ab6d1e049e4c5cb460d0394da4a27d23cc242fbf0034b6b5", size = 142065 },
    { url = "https://files.pythonhosted.org/packages/3f/ba/3f5e7be00b215fa10e13d64b1f6237eb6ebea66676a41b2bcdd09fe74323/charset_normalizer-3.3.2-cp310-cp310-manylinux_2_5_i686.manylinux1_i686.manylinux_2_17_i686.manylinux2014_i686.whl", hash = "sha256:a9a8e9031d613fd2009c182b69c7b2c1ef8239a0efb1df3f7c8da66d5dd3d537", size = 144505 },
    { url = "https://files.pythonhosted.org/packages/33/c3/3b96a435c5109dd5b6adc8a59ba1d678b302a97938f032e3770cc84cd354/charset_normalizer-3.3.2-cp310-cp310-musllinux_1_1_aarch64.whl", hash = "sha256:beb58fe5cdb101e3a055192ac291b7a21e3b7ef4f67fa1d74e331a7f2124341c", size = 139425 },
    { url = "https://files.pythonhosted.org/packages/43/05/3bf613e719efe68fb3a77f9c536a389f35b95d75424b96b426a47a45ef1d/charset_normalizer-3.3.2-cp310-cp310-musllinux_1_1_i686.whl", hash = "sha256:e06ed3eb3218bc64786f7db41917d4e686cc4856944f53d5bdf83a6884432e12", size = 145287 },
    { url = "https://files.pythonhosted.org/packages/58/78/a0bc646900994df12e07b4ae5c713f2b3e5998f58b9d3720cce2aa45652f/charset_normalizer-3.3.2-cp310-cp310-musllinux_1_1_ppc64le.whl", hash = "sha256:2e81c7b9c8979ce92ed306c249d46894776a909505d8f5a4ba55b14206e3222f", size = 149929 },
    { url = "https://files.pythonhosted.org/packages/eb/5c/97d97248af4920bc68687d9c3b3c0f47c910e21a8ff80af4565a576bd2f0/charset_normalizer-3.3.2-cp310-cp310-musllinux_1_1_s390x.whl", hash = "sha256:572c3763a264ba47b3cf708a44ce965d98555f618ca42c926a9c1616d8f34269", size = 141605 },
    { url = "https://files.pythonhosted.org/packages/a8/31/47d018ef89f95b8aded95c589a77c072c55e94b50a41aa99c0a2008a45a4/charset_normalizer-3.3.2-cp310-cp310-musllinux_1_1_x86_64.whl", hash = "sha256:fd1abc0d89e30cc4e02e4064dc67fcc51bd941eb395c502aac3ec19fab46b519", size = 142646 },
    { url = "https://files.pythonhosted.org/packages/ae/d5/4fecf1d58bedb1340a50f165ba1c7ddc0400252d6832ff619c4568b36cc0/charset_normalizer-3.3.2-cp310-cp310-win32.whl", hash = "sha256:3d47fa203a7bd9c5b6cee4736ee84ca03b8ef23193c0d1ca99b5089f72645c73", size = 92846 },
    { url = "https://files.pythonhosted.org/packages/a2/a0/4af29e22cb5942488cf45630cbdd7cefd908768e69bdd90280842e4e8529/charset_normalizer-3.3.2-cp310-cp310-win_amd64.whl", hash = "sha256:10955842570876604d404661fbccbc9c7e684caf432c09c715ec38fbae45ae09", size = 100343 },
    { url = "https://files.pythonhosted.org/packages/68/77/02839016f6fbbf808e8b38601df6e0e66c17bbab76dff4613f7511413597/charset_normalizer-3.3.2-cp311-cp311-macosx_10_9_universal2.whl", hash = "sha256:802fe99cca7457642125a8a88a084cef28ff0cf9407060f7b93dca5aa25480db", size = 191647 },
    { url = "https://files.pythonhosted.org/packages/3e/33/21a875a61057165e92227466e54ee076b73af1e21fe1b31f1e292251aa1e/charset_normalizer-3.3.2-cp311-cp311-macosx_10_9_x86_64.whl", hash = "sha256:573f6eac48f4769d667c4442081b1794f52919e7edada77495aaed9236d13a96", size = 121434 },
    { url = "https://files.pythonhosted.org/packages/dd/51/68b61b90b24ca35495956b718f35a9756ef7d3dd4b3c1508056fa98d1a1b/charset_normalizer-3.3.2-cp311-cp311-macosx_11_0_arm64.whl", hash = "sha256:549a3a73da901d5bc3ce8d24e0600d1fa85524c10287f6004fbab87672bf3e1e", size = 118979 },
    { url = "https://files.pythonhosted.org/packages/e4/a6/7ee57823d46331ddc37dd00749c95b0edec2c79b15fc0d6e6efb532e89ac/charset_normalizer-3.3.2-cp311-cp311-manylinux_2_17_aarch64.manylinux2014_aarch64.whl", hash = "sha256:f27273b60488abe721a075bcca6d7f3964f9f6f067c8c4c605743023d7d3944f", size = 136582 },
    { url = "https://files.pythonhosted.org/packages/74/f1/0d9fe69ac441467b737ba7f48c68241487df2f4522dd7246d9426e7c690e/charset_normalizer-3.3.2-cp311-cp311-manylinux_2_17_ppc64le.manylinux2014_ppc64le.whl", hash = "sha256:1ceae2f17a9c33cb48e3263960dc5fc8005351ee19db217e9b1bb15d28c02574", size = 146645 },
    { url = "https://files.pythonhosted.org/packages/05/31/e1f51c76db7be1d4aef220d29fbfa5dbb4a99165d9833dcbf166753b6dc0/charset_normalizer-3.3.2-cp311-cp311-manylinux_2_17_s390x.manylinux2014_s390x.whl", hash = "sha256:65f6f63034100ead094b8744b3b97965785388f308a64cf8d7c34f2f2e5be0c4", size = 139398 },
    { url = "https://files.pythonhosted.org/packages/40/26/f35951c45070edc957ba40a5b1db3cf60a9dbb1b350c2d5bef03e01e61de/charset_normalizer-3.3.2-cp311-cp311-manylinux_2_17_x86_64.manylinux2014_x86_64.whl", hash = "sha256:753f10e867343b4511128c6ed8c82f7bec3bd026875576dfd88483c5c73b2fd8", size = 140273 },
    { url = "https://files.pythonhosted.org/packages/07/07/7e554f2bbce3295e191f7e653ff15d55309a9ca40d0362fcdab36f01063c/charset_normalizer-3.3.2-cp311-cp311-manylinux_2_5_i686.manylinux1_i686.manylinux_2_17_i686.manylinux2014_i686.whl", hash = "sha256:4a78b2b446bd7c934f5dcedc588903fb2f5eec172f3d29e52a9096a43722adfc", size = 142577 },
    { url = "https://files.pythonhosted.org/packages/d8/b5/eb705c313100defa57da79277d9207dc8d8e45931035862fa64b625bfead/charset_normalizer-3.3.2-cp311-cp311-musllinux_1_1_aarch64.whl", hash = "sha256:e537484df0d8f426ce2afb2d0f8e1c3d0b114b83f8850e5f2fbea0e797bd82ae", size = 137747 },
    { url = "https://files.pythonhosted.org/packages/19/28/573147271fd041d351b438a5665be8223f1dd92f273713cb882ddafe214c/charset_normalizer-3.3.2-cp311-cp311-musllinux_1_1_i686.whl", hash = "sha256:eb6904c354526e758fda7167b33005998fb68c46fbc10e013ca97f21ca5c8887", size = 143375 },
    { url = "https://files.pythonhosted.org/packages/cf/7c/f3b682fa053cc21373c9a839e6beba7705857075686a05c72e0f8c4980ca/charset_normalizer-3.3.2-cp311-cp311-musllinux_1_1_ppc64le.whl", hash = "sha256:deb6be0ac38ece9ba87dea880e438f25ca3eddfac8b002a2ec3d9183a454e8ae", size = 148474 },
    { url = "https://files.pythonhosted.org/packages/1e/49/7ab74d4ac537ece3bc3334ee08645e231f39f7d6df6347b29a74b0537103/charset_normalizer-3.3.2-cp311-cp311-musllinux_1_1_s390x.whl", hash = "sha256:4ab2fe47fae9e0f9dee8c04187ce5d09f48eabe611be8259444906793ab7cbce", size = 140232 },
    { url = "https://files.pythonhosted.org/packages/2d/dc/9dacba68c9ac0ae781d40e1a0c0058e26302ea0660e574ddf6797a0347f7/charset_normalizer-3.3.2-cp311-cp311-musllinux_1_1_x86_64.whl", hash = "sha256:80402cd6ee291dcb72644d6eac93785fe2c8b9cb30893c1af5b8fdd753b9d40f", size = 140859 },
    { url = "https://files.pythonhosted.org/packages/6c/c2/4a583f800c0708dd22096298e49f887b49d9746d0e78bfc1d7e29816614c/charset_normalizer-3.3.2-cp311-cp311-win32.whl", hash = "sha256:7cd13a2e3ddeed6913a65e66e94b51d80a041145a026c27e6bb76c31a853c6ab", size = 92509 },
    { url = "https://files.pythonhosted.org/packages/57/ec/80c8d48ac8b1741d5b963797b7c0c869335619e13d4744ca2f67fc11c6fc/charset_normalizer-3.3.2-cp311-cp311-win_amd64.whl", hash = "sha256:663946639d296df6a2bb2aa51b60a2454ca1cb29835324c640dafb5ff2131a77", size = 99870 },
    { url = "https://files.pythonhosted.org/packages/d1/b2/fcedc8255ec42afee97f9e6f0145c734bbe104aac28300214593eb326f1d/charset_normalizer-3.3.2-cp312-cp312-macosx_10_9_universal2.whl", hash = "sha256:0b2b64d2bb6d3fb9112bafa732def486049e63de9618b5843bcdd081d8144cd8", size = 192892 },
    { url = "https://files.pythonhosted.org/packages/2e/7d/2259318c202f3d17f3fe6438149b3b9e706d1070fe3fcbb28049730bb25c/charset_normalizer-3.3.2-cp312-cp312-macosx_10_9_x86_64.whl", hash = "sha256:ddbb2551d7e0102e7252db79ba445cdab71b26640817ab1e3e3648dad515003b", size = 122213 },
    { url = "https://files.pythonhosted.org/packages/3a/52/9f9d17c3b54dc238de384c4cb5a2ef0e27985b42a0e5cc8e8a31d918d48d/charset_normalizer-3.3.2-cp312-cp312-macosx_11_0_arm64.whl", hash = "sha256:55086ee1064215781fff39a1af09518bc9255b50d6333f2e4c74ca09fac6a8f6", size = 119404 },
    { url = "https://files.pythonhosted.org/packages/99/b0/9c365f6d79a9f0f3c379ddb40a256a67aa69c59609608fe7feb6235896e1/charset_normalizer-3.3.2-cp312-cp312-manylinux_2_17_aarch64.manylinux2014_aarch64.whl", hash = "sha256:8f4a014bc36d3c57402e2977dada34f9c12300af536839dc38c0beab8878f38a", size = 137275 },
    { url = "https://files.pythonhosted.org/packages/91/33/749df346e93d7a30cdcb90cbfdd41a06026317bfbfb62cd68307c1a3c543/charset_normalizer-3.3.2-cp312-cp312-manylinux_2_17_ppc64le.manylinux2014_ppc64le.whl", hash = "sha256:a10af20b82360ab00827f916a6058451b723b4e65030c5a18577c8b2de5b3389", size = 147518 },
    { url = "https://files.pythonhosted.org/packages/72/1a/641d5c9f59e6af4c7b53da463d07600a695b9824e20849cb6eea8a627761/charset_normalizer-3.3.2-cp312-cp312-manylinux_2_17_s390x.manylinux2014_s390x.whl", hash = "sha256:8d756e44e94489e49571086ef83b2bb8ce311e730092d2c34ca8f7d925cb20aa", size = 140182 },
    { url = "https://files.pythonhosted.org/packages/ee/fb/14d30eb4956408ee3ae09ad34299131fb383c47df355ddb428a7331cfa1e/charset_normalizer-3.3.2-cp312-cp312-manylinux_2_17_x86_64.manylinux2014_x86_64.whl", hash = "sha256:90d558489962fd4918143277a773316e56c72da56ec7aa3dc3dbbe20fdfed15b", size = 141869 },
    { url = "https://files.pythonhosted.org/packages/df/3e/a06b18788ca2eb6695c9b22325b6fde7dde0f1d1838b1792a0076f58fe9d/charset_normalizer-3.3.2-cp312-cp312-manylinux_2_5_i686.manylinux1_i686.manylinux_2_17_i686.manylinux2014_i686.whl", hash = "sha256:6ac7ffc7ad6d040517be39eb591cac5ff87416c2537df6ba3cba3bae290c0fed", size = 144042 },
    { url = "https://files.pythonhosted.org/packages/45/59/3d27019d3b447a88fe7e7d004a1e04be220227760264cc41b405e863891b/charset_normalizer-3.3.2-cp312-cp312-musllinux_1_1_aarch64.whl", hash = "sha256:7ed9e526742851e8d5cc9e6cf41427dfc6068d4f5a3bb03659444b4cabf6bc26", size = 138275 },
    { url = "https://files.pythonhosted.org/packages/7b/ef/5eb105530b4da8ae37d506ccfa25057961b7b63d581def6f99165ea89c7e/charset_normalizer-3.3.2-cp312-cp312-musllinux_1_1_i686.whl", hash = "sha256:8bdb58ff7ba23002a4c5808d608e4e6c687175724f54a5dade5fa8c67b604e4d", size = 144819 },
    { url = "https://files.pythonhosted.org/packages/a2/51/e5023f937d7f307c948ed3e5c29c4b7a3e42ed2ee0b8cdf8f3a706089bf0/charset_normalizer-3.3.2-cp312-cp312-musllinux_1_1_ppc64le.whl", hash = "sha256:6b3251890fff30ee142c44144871185dbe13b11bab478a88887a639655be1068", size = 149415 },
    { url = "https://files.pythonhosted.org/packages/24/9d/2e3ef673dfd5be0154b20363c5cdcc5606f35666544381bee15af3778239/charset_normalizer-3.3.2-cp312-cp312-musllinux_1_1_s390x.whl", hash = "sha256:b4a23f61ce87adf89be746c8a8974fe1c823c891d8f86eb218bb957c924bb143", size = 141212 },
    { url = "https://files.pythonhosted.org/packages/5b/ae/ce2c12fcac59cb3860b2e2d76dc405253a4475436b1861d95fe75bdea520/charset_normalizer-3.3.2-cp312-cp312-musllinux_1_1_x86_64.whl", hash = "sha256:efcb3f6676480691518c177e3b465bcddf57cea040302f9f4e6e191af91174d4", size = 142167 },
    { url = "https://files.pythonhosted.org/packages/ed/3a/a448bf035dce5da359daf9ae8a16b8a39623cc395a2ffb1620aa1bce62b0/charset_normalizer-3.3.2-cp312-cp312-win32.whl", hash = "sha256:d965bba47ddeec8cd560687584e88cf699fd28f192ceb452d1d7ee807c5597b7", size = 93041 },
    { url = "https://files.pythonhosted.org/packages/b6/7c/8debebb4f90174074b827c63242c23851bdf00a532489fba57fef3416e40/charset_normalizer-3.3.2-cp312-cp312-win_amd64.whl", hash = "sha256:96b02a3dc4381e5494fad39be677abcb5e6634bf7b4fa83a6dd3112607547001", size = 100397 },
    { url = "https://files.pythonhosted.org/packages/28/76/e6222113b83e3622caa4bb41032d0b1bf785250607392e1b778aca0b8a7d/charset_normalizer-3.3.2-py3-none-any.whl", hash = "sha256:3e4d1f6587322d2788836a99c69062fbb091331ec940e02d12d179c1d53e25fc", size = 48543 },
]

[[package]]
name = "click"
version = "8.1.7"
source = { registry = "https://pypi.org/simple" }
dependencies = [
    { name = "colorama", marker = "sys_platform == 'win32'" },
]
sdist = { url = "https://files.pythonhosted.org/packages/96/d3/f04c7bfcf5c1862a2a5b845c6b2b360488cf47af55dfa79c98f6a6bf98b5/click-8.1.7.tar.gz", hash = "sha256:ca9853ad459e787e2192211578cc907e7594e294c7ccc834310722b41b9ca6de", size = 336121 }
wheels = [
    { url = "https://files.pythonhosted.org/packages/00/2e/d53fa4befbf2cfa713304affc7ca780ce4fc1fd8710527771b58311a3229/click-8.1.7-py3-none-any.whl", hash = "sha256:ae74fb96c20a0277a1d615f1e4d73c8414f5a98db8b799a7931d1582f3390c28", size = 97941 },
]

[[package]]
name = "colorama"
version = "0.4.6"
source = { registry = "https://pypi.org/simple" }
sdist = { url = "https://files.pythonhosted.org/packages/d8/53/6f443c9a4a8358a93a6792e2acffb9d9d5cb0a5cfd8802644b7b1c9a02e4/colorama-0.4.6.tar.gz", hash = "sha256:08695f5cb7ed6e0531a20572697297273c47b8cae5a63ffc6d6ed5c201be6e44", size = 27697 }
wheels = [
    { url = "https://files.pythonhosted.org/packages/d1/d6/3965ed04c63042e047cb6a3e6ed1a63a35087b6a609aa3a15ed8ac56c221/colorama-0.4.6-py2.py3-none-any.whl", hash = "sha256:4f1d9991f5acc0ca119f9d443620b77f9d6b33703e51011c16baf57afb285fc6", size = 25335 },
]

[[package]]
name = "coverage"
version = "7.6.1"
source = { registry = "https://pypi.org/simple" }
sdist = { url = "https://files.pythonhosted.org/packages/f7/08/7e37f82e4d1aead42a7443ff06a1e406aabf7302c4f00a546e4b320b994c/coverage-7.6.1.tar.gz", hash = "sha256:953510dfb7b12ab69d20135a0662397f077c59b1e6379a768e97c59d852ee51d", size = 798791 }
wheels = [
    { url = "https://files.pythonhosted.org/packages/7e/61/eb7ce5ed62bacf21beca4937a90fe32545c91a3c8a42a30c6616d48fc70d/coverage-7.6.1-cp310-cp310-macosx_10_9_x86_64.whl", hash = "sha256:b06079abebbc0e89e6163b8e8f0e16270124c154dc6e4a47b413dd538859af16", size = 206690 },
    { url = "https://files.pythonhosted.org/packages/7d/73/041928e434442bd3afde5584bdc3f932fb4562b1597629f537387cec6f3d/coverage-7.6.1-cp310-cp310-macosx_11_0_arm64.whl", hash = "sha256:cf4b19715bccd7ee27b6b120e7e9dd56037b9c0681dcc1adc9ba9db3d417fa36", size = 207127 },
    { url = "https://files.pythonhosted.org/packages/c7/c8/6ca52b5147828e45ad0242388477fdb90df2c6cbb9a441701a12b3c71bc8/coverage-7.6.1-cp310-cp310-manylinux_2_17_aarch64.manylinux2014_aarch64.whl", hash = "sha256:e61c0abb4c85b095a784ef23fdd4aede7a2628478e7baba7c5e3deba61070a02", size = 235654 },
    { url = "https://files.pythonhosted.org/packages/d5/da/9ac2b62557f4340270942011d6efeab9833648380109e897d48ab7c1035d/coverage-7.6.1-cp310-cp310-manylinux_2_5_i686.manylinux1_i686.manylinux_2_17_i686.manylinux2014_i686.whl", hash = "sha256:fd21f6ae3f08b41004dfb433fa895d858f3f5979e7762d052b12aef444e29afc", size = 233598 },
    { url = "https://files.pythonhosted.org/packages/53/23/9e2c114d0178abc42b6d8d5281f651a8e6519abfa0ef460a00a91f80879d/coverage-7.6.1-cp310-cp310-manylinux_2_5_x86_64.manylinux1_x86_64.manylinux_2_17_x86_64.manylinux2014_x86_64.whl", hash = "sha256:8f59d57baca39b32db42b83b2a7ba6f47ad9c394ec2076b084c3f029b7afca23", size = 234732 },
    { url = "https://files.pythonhosted.org/packages/0f/7e/a0230756fb133343a52716e8b855045f13342b70e48e8ad41d8a0d60ab98/coverage-7.6.1-cp310-cp310-musllinux_1_2_aarch64.whl", hash = "sha256:a1ac0ae2b8bd743b88ed0502544847c3053d7171a3cff9228af618a068ed9c34", size = 233816 },
    { url = "https://files.pythonhosted.org/packages/28/7c/3753c8b40d232b1e5eeaed798c875537cf3cb183fb5041017c1fdb7ec14e/coverage-7.6.1-cp310-cp310-musllinux_1_2_i686.whl", hash = "sha256:e6a08c0be454c3b3beb105c0596ebdc2371fab6bb90c0c0297f4e58fd7e1012c", size = 232325 },
    { url = "https://files.pythonhosted.org/packages/57/e3/818a2b2af5b7573b4b82cf3e9f137ab158c90ea750a8f053716a32f20f06/coverage-7.6.1-cp310-cp310-musllinux_1_2_x86_64.whl", hash = "sha256:f5796e664fe802da4f57a168c85359a8fbf3eab5e55cd4e4569fbacecc903959", size = 233418 },
    { url = "https://files.pythonhosted.org/packages/c8/fb/4532b0b0cefb3f06d201648715e03b0feb822907edab3935112b61b885e2/coverage-7.6.1-cp310-cp310-win32.whl", hash = "sha256:7bb65125fcbef8d989fa1dd0e8a060999497629ca5b0efbca209588a73356232", size = 209343 },
    { url = "https://files.pythonhosted.org/packages/5a/25/af337cc7421eca1c187cc9c315f0a755d48e755d2853715bfe8c418a45fa/coverage-7.6.1-cp310-cp310-win_amd64.whl", hash = "sha256:3115a95daa9bdba70aea750db7b96b37259a81a709223c8448fa97727d546fe0", size = 210136 },
    { url = "https://files.pythonhosted.org/packages/ad/5f/67af7d60d7e8ce61a4e2ddcd1bd5fb787180c8d0ae0fbd073f903b3dd95d/coverage-7.6.1-cp311-cp311-macosx_10_9_x86_64.whl", hash = "sha256:7dea0889685db8550f839fa202744652e87c60015029ce3f60e006f8c4462c93", size = 206796 },
    { url = "https://files.pythonhosted.org/packages/e1/0e/e52332389e057daa2e03be1fbfef25bb4d626b37d12ed42ae6281d0a274c/coverage-7.6.1-cp311-cp311-macosx_11_0_arm64.whl", hash = "sha256:ed37bd3c3b063412f7620464a9ac1314d33100329f39799255fb8d3027da50d3", size = 207244 },
    { url = "https://files.pythonhosted.org/packages/aa/cd/766b45fb6e090f20f8927d9c7cb34237d41c73a939358bc881883fd3a40d/coverage-7.6.1-cp311-cp311-manylinux_2_17_aarch64.manylinux2014_aarch64.whl", hash = "sha256:d85f5e9a5f8b73e2350097c3756ef7e785f55bd71205defa0bfdaf96c31616ff", size = 239279 },
    { url = "https://files.pythonhosted.org/packages/70/6c/a9ccd6fe50ddaf13442a1e2dd519ca805cbe0f1fcd377fba6d8339b98ccb/coverage-7.6.1-cp311-cp311-manylinux_2_5_i686.manylinux1_i686.manylinux_2_17_i686.manylinux2014_i686.whl", hash = "sha256:9bc572be474cafb617672c43fe989d6e48d3c83af02ce8de73fff1c6bb3c198d", size = 236859 },
    { url = "https://files.pythonhosted.org/packages/14/6f/8351b465febb4dbc1ca9929505202db909c5a635c6fdf33e089bbc3d7d85/coverage-7.6.1-cp311-cp311-manylinux_2_5_x86_64.manylinux1_x86_64.manylinux_2_17_x86_64.manylinux2014_x86_64.whl", hash = "sha256:0c0420b573964c760df9e9e86d1a9a622d0d27f417e1a949a8a66dd7bcee7bc6", size = 238549 },
    { url = "https://files.pythonhosted.org/packages/68/3c/289b81fa18ad72138e6d78c4c11a82b5378a312c0e467e2f6b495c260907/coverage-7.6.1-cp311-cp311-musllinux_1_2_aarch64.whl", hash = "sha256:1f4aa8219db826ce6be7099d559f8ec311549bfc4046f7f9fe9b5cea5c581c56", size = 237477 },
    { url = "https://files.pythonhosted.org/packages/ed/1c/aa1efa6459d822bd72c4abc0b9418cf268de3f60eeccd65dc4988553bd8d/coverage-7.6.1-cp311-cp311-musllinux_1_2_i686.whl", hash = "sha256:fc5a77d0c516700ebad189b587de289a20a78324bc54baee03dd486f0855d234", size = 236134 },
    { url = "https://files.pythonhosted.org/packages/fb/c8/521c698f2d2796565fe9c789c2ee1ccdae610b3aa20b9b2ef980cc253640/coverage-7.6.1-cp311-cp311-musllinux_1_2_x86_64.whl", hash = "sha256:b48f312cca9621272ae49008c7f613337c53fadca647d6384cc129d2996d1133", size = 236910 },
    { url = "https://files.pythonhosted.org/packages/7d/30/033e663399ff17dca90d793ee8a2ea2890e7fdf085da58d82468b4220bf7/coverage-7.6.1-cp311-cp311-win32.whl", hash = "sha256:1125ca0e5fd475cbbba3bb67ae20bd2c23a98fac4e32412883f9bcbaa81c314c", size = 209348 },
    { url = "https://files.pythonhosted.org/packages/20/05/0d1ccbb52727ccdadaa3ff37e4d2dc1cd4d47f0c3df9eb58d9ec8508ca88/coverage-7.6.1-cp311-cp311-win_amd64.whl", hash = "sha256:8ae539519c4c040c5ffd0632784e21b2f03fc1340752af711f33e5be83a9d6c6", size = 210230 },
    { url = "https://files.pythonhosted.org/packages/7e/d4/300fc921dff243cd518c7db3a4c614b7e4b2431b0d1145c1e274fd99bd70/coverage-7.6.1-cp312-cp312-macosx_10_9_x86_64.whl", hash = "sha256:95cae0efeb032af8458fc27d191f85d1717b1d4e49f7cb226cf526ff28179778", size = 206983 },
    { url = "https://files.pythonhosted.org/packages/e1/ab/6bf00de5327ecb8db205f9ae596885417a31535eeda6e7b99463108782e1/coverage-7.6.1-cp312-cp312-macosx_11_0_arm64.whl", hash = "sha256:5621a9175cf9d0b0c84c2ef2b12e9f5f5071357c4d2ea6ca1cf01814f45d2391", size = 207221 },
    { url = "https://files.pythonhosted.org/packages/92/8f/2ead05e735022d1a7f3a0a683ac7f737de14850395a826192f0288703472/coverage-7.6.1-cp312-cp312-manylinux_2_17_aarch64.manylinux2014_aarch64.whl", hash = "sha256:260933720fdcd75340e7dbe9060655aff3af1f0c5d20f46b57f262ab6c86a5e8", size = 240342 },
    { url = "https://files.pythonhosted.org/packages/0f/ef/94043e478201ffa85b8ae2d2c79b4081e5a1b73438aafafccf3e9bafb6b5/coverage-7.6.1-cp312-cp312-manylinux_2_5_i686.manylinux1_i686.manylinux_2_17_i686.manylinux2014_i686.whl", hash = "sha256:07e2ca0ad381b91350c0ed49d52699b625aab2b44b65e1b4e02fa9df0e92ad2d", size = 237371 },
    { url = "https://files.pythonhosted.org/packages/1f/0f/c890339dd605f3ebc269543247bdd43b703cce6825b5ed42ff5f2d6122c7/coverage-7.6.1-cp312-cp312-manylinux_2_5_x86_64.manylinux1_x86_64.manylinux_2_17_x86_64.manylinux2014_x86_64.whl", hash = "sha256:c44fee9975f04b33331cb8eb272827111efc8930cfd582e0320613263ca849ca", size = 239455 },
    { url = "https://files.pythonhosted.org/packages/d1/04/7fd7b39ec7372a04efb0f70c70e35857a99b6a9188b5205efb4c77d6a57a/coverage-7.6.1-cp312-cp312-musllinux_1_2_aarch64.whl", hash = "sha256:877abb17e6339d96bf08e7a622d05095e72b71f8afd8a9fefc82cf30ed944163", size = 238924 },
    { url = "https://files.pythonhosted.org/packages/ed/bf/73ce346a9d32a09cf369f14d2a06651329c984e106f5992c89579d25b27e/coverage-7.6.1-cp312-cp312-musllinux_1_2_i686.whl", hash = "sha256:3e0cadcf6733c09154b461f1ca72d5416635e5e4ec4e536192180d34ec160f8a", size = 237252 },
    { url = "https://files.pythonhosted.org/packages/86/74/1dc7a20969725e917b1e07fe71a955eb34bc606b938316bcc799f228374b/coverage-7.6.1-cp312-cp312-musllinux_1_2_x86_64.whl", hash = "sha256:c3c02d12f837d9683e5ab2f3d9844dc57655b92c74e286c262e0fc54213c216d", size = 238897 },
    { url = "https://files.pythonhosted.org/packages/b6/e9/d9cc3deceb361c491b81005c668578b0dfa51eed02cd081620e9a62f24ec/coverage-7.6.1-cp312-cp312-win32.whl", hash = "sha256:e05882b70b87a18d937ca6768ff33cc3f72847cbc4de4491c8e73880766718e5", size = 209606 },
    { url = "https://files.pythonhosted.org/packages/47/c8/5a2e41922ea6740f77d555c4d47544acd7dc3f251fe14199c09c0f5958d3/coverage-7.6.1-cp312-cp312-win_amd64.whl", hash = "sha256:b5d7b556859dd85f3a541db6a4e0167b86e7273e1cdc973e5b175166bb634fdb", size = 210373 },
    { url = "https://files.pythonhosted.org/packages/8c/f9/9aa4dfb751cb01c949c990d136a0f92027fbcc5781c6e921df1cb1563f20/coverage-7.6.1-cp313-cp313-macosx_10_13_x86_64.whl", hash = "sha256:a4acd025ecc06185ba2b801f2de85546e0b8ac787cf9d3b06e7e2a69f925b106", size = 207007 },
    { url = "https://files.pythonhosted.org/packages/b9/67/e1413d5a8591622a46dd04ff80873b04c849268831ed5c304c16433e7e30/coverage-7.6.1-cp313-cp313-macosx_11_0_arm64.whl", hash = "sha256:a6d3adcf24b624a7b778533480e32434a39ad8fa30c315208f6d3e5542aeb6e9", size = 207269 },
    { url = "https://files.pythonhosted.org/packages/14/5b/9dec847b305e44a5634d0fb8498d135ab1d88330482b74065fcec0622224/coverage-7.6.1-cp313-cp313-manylinux_2_17_aarch64.manylinux2014_aarch64.whl", hash = "sha256:d0c212c49b6c10e6951362f7c6df3329f04c2b1c28499563d4035d964ab8e08c", size = 239886 },
    { url = "https://files.pythonhosted.org/packages/7b/b7/35760a67c168e29f454928f51f970342d23cf75a2bb0323e0f07334c85f3/coverage-7.6.1-cp313-cp313-manylinux_2_5_i686.manylinux1_i686.manylinux_2_17_i686.manylinux2014_i686.whl", hash = "sha256:6e81d7a3e58882450ec4186ca59a3f20a5d4440f25b1cff6f0902ad890e6748a", size = 237037 },
    { url = "https://files.pythonhosted.org/packages/f7/95/d2fd31f1d638df806cae59d7daea5abf2b15b5234016a5ebb502c2f3f7ee/coverage-7.6.1-cp313-cp313-manylinux_2_5_x86_64.manylinux1_x86_64.manylinux_2_17_x86_64.manylinux2014_x86_64.whl", hash = "sha256:78b260de9790fd81e69401c2dc8b17da47c8038176a79092a89cb2b7d945d060", size = 239038 },
    { url = "https://files.pythonhosted.org/packages/6e/bd/110689ff5752b67924efd5e2aedf5190cbbe245fc81b8dec1abaffba619d/coverage-7.6.1-cp313-cp313-musllinux_1_2_aarch64.whl", hash = "sha256:a78d169acd38300060b28d600344a803628c3fd585c912cacc9ea8790fe96862", size = 238690 },
    { url = "https://files.pythonhosted.org/packages/d3/a8/08d7b38e6ff8df52331c83130d0ab92d9c9a8b5462f9e99c9f051a4ae206/coverage-7.6.1-cp313-cp313-musllinux_1_2_i686.whl", hash = "sha256:2c09f4ce52cb99dd7505cd0fc8e0e37c77b87f46bc9c1eb03fe3bc9991085388", size = 236765 },
    { url = "https://files.pythonhosted.org/packages/d6/6a/9cf96839d3147d55ae713eb2d877f4d777e7dc5ba2bce227167d0118dfe8/coverage-7.6.1-cp313-cp313-musllinux_1_2_x86_64.whl", hash = "sha256:6878ef48d4227aace338d88c48738a4258213cd7b74fd9a3d4d7582bb1d8a155", size = 238611 },
    { url = "https://files.pythonhosted.org/packages/74/e4/7ff20d6a0b59eeaab40b3140a71e38cf52547ba21dbcf1d79c5a32bba61b/coverage-7.6.1-cp313-cp313-win32.whl", hash = "sha256:44df346d5215a8c0e360307d46ffaabe0f5d3502c8a1cefd700b34baf31d411a", size = 209671 },
    { url = "https://files.pythonhosted.org/packages/35/59/1812f08a85b57c9fdb6d0b383d779e47b6f643bc278ed682859512517e83/coverage-7.6.1-cp313-cp313-win_amd64.whl", hash = "sha256:8284cf8c0dd272a247bc154eb6c95548722dce90d098c17a883ed36e67cdb129", size = 210368 },
    { url = "https://files.pythonhosted.org/packages/9c/15/08913be1c59d7562a3e39fce20661a98c0a3f59d5754312899acc6cb8a2d/coverage-7.6.1-cp313-cp313t-macosx_10_13_x86_64.whl", hash = "sha256:d3296782ca4eab572a1a4eca686d8bfb00226300dcefdf43faa25b5242ab8a3e", size = 207758 },
    { url = "https://files.pythonhosted.org/packages/c4/ae/b5d58dff26cade02ada6ca612a76447acd69dccdbb3a478e9e088eb3d4b9/coverage-7.6.1-cp313-cp313t-macosx_11_0_arm64.whl", hash = "sha256:502753043567491d3ff6d08629270127e0c31d4184c4c8d98f92c26f65019962", size = 208035 },
    { url = "https://files.pythonhosted.org/packages/b8/d7/62095e355ec0613b08dfb19206ce3033a0eedb6f4a67af5ed267a8800642/coverage-7.6.1-cp313-cp313t-manylinux_2_17_aarch64.manylinux2014_aarch64.whl", hash = "sha256:6a89ecca80709d4076b95f89f308544ec8f7b4727e8a547913a35f16717856cb", size = 250839 },
    { url = "https://files.pythonhosted.org/packages/7c/1e/c2967cb7991b112ba3766df0d9c21de46b476d103e32bb401b1b2adf3380/coverage-7.6.1-cp313-cp313t-manylinux_2_5_i686.manylinux1_i686.manylinux_2_17_i686.manylinux2014_i686.whl", hash = "sha256:a318d68e92e80af8b00fa99609796fdbcdfef3629c77c6283566c6f02c6d6704", size = 246569 },
    { url = "https://files.pythonhosted.org/packages/8b/61/a7a6a55dd266007ed3b1df7a3386a0d760d014542d72f7c2c6938483b7bd/coverage-7.6.1-cp313-cp313t-manylinux_2_5_x86_64.manylinux1_x86_64.manylinux_2_17_x86_64.manylinux2014_x86_64.whl", hash = "sha256:13b0a73a0896988f053e4fbb7de6d93388e6dd292b0d87ee51d106f2c11b465b", size = 248927 },
    { url = "https://files.pythonhosted.org/packages/c8/fa/13a6f56d72b429f56ef612eb3bc5ce1b75b7ee12864b3bd12526ab794847/coverage-7.6.1-cp313-cp313t-musllinux_1_2_aarch64.whl", hash = "sha256:4421712dbfc5562150f7554f13dde997a2e932a6b5f352edcce948a815efee6f", size = 248401 },
    { url = "https://files.pythonhosted.org/packages/75/06/0429c652aa0fb761fc60e8c6b291338c9173c6aa0f4e40e1902345b42830/coverage-7.6.1-cp313-cp313t-musllinux_1_2_i686.whl", hash = "sha256:166811d20dfea725e2e4baa71fffd6c968a958577848d2131f39b60043400223", size = 246301 },
    { url = "https://files.pythonhosted.org/packages/52/76/1766bb8b803a88f93c3a2d07e30ffa359467810e5cbc68e375ebe6906efb/coverage-7.6.1-cp313-cp313t-musllinux_1_2_x86_64.whl", hash = "sha256:225667980479a17db1048cb2bf8bfb39b8e5be8f164b8f6628b64f78a72cf9d3", size = 247598 },
    { url = "https://files.pythonhosted.org/packages/66/8b/f54f8db2ae17188be9566e8166ac6df105c1c611e25da755738025708d54/coverage-7.6.1-cp313-cp313t-win32.whl", hash = "sha256:170d444ab405852903b7d04ea9ae9b98f98ab6d7e63e1115e82620807519797f", size = 210307 },
    { url = "https://files.pythonhosted.org/packages/9f/b0/e0dca6da9170aefc07515cce067b97178cefafb512d00a87a1c717d2efd5/coverage-7.6.1-cp313-cp313t-win_amd64.whl", hash = "sha256:b9f222de8cded79c49bf184bdbc06630d4c58eec9459b939b4a690c82ed05657", size = 211453 },
    { url = "https://files.pythonhosted.org/packages/a5/2b/0354ed096bca64dc8e32a7cbcae28b34cb5ad0b1fe2125d6d99583313ac0/coverage-7.6.1-pp38.pp39.pp310-none-any.whl", hash = "sha256:e9a6e0eb86070e8ccaedfbd9d38fec54864f3125ab95419970575b42af7541df", size = 198926 },
]

[[package]]
name = "cssselect"
version = "1.2.0"
source = { registry = "https://pypi.org/simple" }
sdist = { url = "https://files.pythonhosted.org/packages/d1/91/d51202cc41fbfca7fa332f43a5adac4b253962588c7cc5a54824b019081c/cssselect-1.2.0.tar.gz", hash = "sha256:666b19839cfaddb9ce9d36bfe4c969132c647b92fc9088c4e23f786b30f1b3dc", size = 41423 }
wheels = [
    { url = "https://files.pythonhosted.org/packages/06/a9/2da08717a6862c48f1d61ef957a7bba171e7eefa6c0aa0ceb96a140c2a6b/cssselect-1.2.0-py2.py3-none-any.whl", hash = "sha256:da1885f0c10b60c03ed5eccbb6b68d6eff248d91976fcde348f395d54c9fd35e", size = 18687 },
]

[[package]]
name = "cssutils"
version = "2.11.1"
source = { registry = "https://pypi.org/simple" }
dependencies = [
    { name = "more-itertools" },
]
sdist = { url = "https://files.pythonhosted.org/packages/33/9f/329d26121fe165be44b1dfff21aa0dc348f04633931f1d20ed6cf448a236/cssutils-2.11.1.tar.gz", hash = "sha256:0563a76513b6af6eebbe788c3bf3d01c920e46b3f90c8416738c5cfc773ff8e2", size = 711657 }
wheels = [
    { url = "https://files.pythonhosted.org/packages/a7/ec/bb273b7208c606890dc36540fe667d06ce840a6f62f9fae7e658fcdc90fb/cssutils-2.11.1-py3-none-any.whl", hash = "sha256:a67bfdfdff4f3867fab43698ec4897c1a828eca5973f4073321b3bccaf1199b1", size = 385747 },
]

[[package]]
name = "distlib"
version = "0.3.8"
source = { registry = "https://pypi.org/simple" }
sdist = { url = "https://files.pythonhosted.org/packages/c4/91/e2df406fb4efacdf46871c25cde65d3c6ee5e173b7e5a4547a47bae91920/distlib-0.3.8.tar.gz", hash = "sha256:1530ea13e350031b6312d8580ddb6b27a104275a31106523b8f123787f494f64", size = 609931 }
wheels = [
    { url = "https://files.pythonhosted.org/packages/8e/41/9307e4f5f9976bc8b7fea0b66367734e8faf3ec84bc0d412d8cfabbb66cd/distlib-0.3.8-py2.py3-none-any.whl", hash = "sha256:034db59a0b96f8ca18035f36290806a9a6e6bd9d1ff91e45a7f172eb17e51784", size = 468850 },
]

[[package]]
name = "dnspython"
version = "2.6.1"
source = { registry = "https://pypi.org/simple" }
sdist = { url = "https://files.pythonhosted.org/packages/37/7d/c871f55054e403fdfd6b8f65fd6d1c4e147ed100d3e9f9ba1fe695403939/dnspython-2.6.1.tar.gz", hash = "sha256:e8f0f9c23a7b7cb99ded64e6c3a6f3e701d78f50c55e002b839dea7225cff7cc", size = 332727 }
wheels = [
    { url = "https://files.pythonhosted.org/packages/87/a1/8c5287991ddb8d3e4662f71356d9656d91ab3a36618c3dd11b280df0d255/dnspython-2.6.1-py3-none-any.whl", hash = "sha256:5ef3b9680161f6fa89daf8ad451b5f1a33b18ae8a1c6778cdf4b43f08c0a6e50", size = 307696 },
]

[[package]]
name = "email-validator"
version = "2.2.0"
source = { registry = "https://pypi.org/simple" }
dependencies = [
    { name = "dnspython" },
    { name = "idna" },
]
sdist = { url = "https://files.pythonhosted.org/packages/48/ce/13508a1ec3f8bb981ae4ca79ea40384becc868bfae97fd1c942bb3a001b1/email_validator-2.2.0.tar.gz", hash = "sha256:cb690f344c617a714f22e66ae771445a1ceb46821152df8e165c5f9a364582b7", size = 48967 }
wheels = [
    { url = "https://files.pythonhosted.org/packages/d7/ee/bf0adb559ad3c786f12bcbc9296b3f5675f529199bef03e2df281fa1fadb/email_validator-2.2.0-py3-none-any.whl", hash = "sha256:561977c2d73ce3611850a06fa56b414621e0c8faa9d66f2611407d87465da631", size = 33521 },
]

[[package]]
name = "emails"
version = "0.6"
source = { registry = "https://pypi.org/simple" }
dependencies = [
    { name = "chardet" },
    { name = "cssutils" },
    { name = "lxml" },
    { name = "premailer" },
    { name = "python-dateutil" },
    { name = "requests" },
]
sdist = { url = "https://files.pythonhosted.org/packages/d3/f9/c1e315aa82ed9f037186c30109200fb4b4c51b5483b8065daa0ca836a336/emails-0.6.tar.gz", hash = "sha256:a4c2d67ea8b8831967a750d8edc6e77040d7693143fe280e6d2a367d9c36ff88", size = 44066 }
wheels = [
    { url = "https://files.pythonhosted.org/packages/55/7e/b648d640d88d31de49e566832aca9cce025c52d6349b0a0fc65e9df1f4c5/emails-0.6-py2.py3-none-any.whl", hash = "sha256:72c1e3198075709cc35f67e1b49e2da1a2bc087e9b444073db61a379adfb7f3c", size = 56250 },
]

[[package]]
name = "exceptiongroup"
version = "1.2.2"
source = { registry = "https://pypi.org/simple" }
sdist = { url = "https://files.pythonhosted.org/packages/09/35/2495c4ac46b980e4ca1f6ad6db102322ef3ad2410b79fdde159a4b0f3b92/exceptiongroup-1.2.2.tar.gz", hash = "sha256:47c2edf7c6738fafb49fd34290706d1a1a2f4d1c6df275526b62cbb4aa5393cc", size = 28883 }
wheels = [
    { url = "https://files.pythonhosted.org/packages/02/cc/b7e31358aac6ed1ef2bb790a9746ac2c69bcb3c8588b41616914eb106eaf/exceptiongroup-1.2.2-py3-none-any.whl", hash = "sha256:3111b9d131c238bec2f8f516e123e14ba243563fb135d3fe885990585aa7795b", size = 16453 },
]

[[package]]
name = "fastapi"
version = "0.115.0"
source = { registry = "https://pypi.org/simple" }
dependencies = [
    { name = "pydantic" },
    { name = "starlette" },
    { name = "typing-extensions" },
]
sdist = { url = "https://files.pythonhosted.org/packages/7b/5e/bf0471f14bf6ebfbee8208148a3396d1a23298531a6cc10776c59f4c0f87/fastapi-0.115.0.tar.gz", hash = "sha256:f93b4ca3529a8ebc6fc3fcf710e5efa8de3df9b41570958abf1d97d843138004", size = 302295 }
wheels = [
    { url = "https://files.pythonhosted.org/packages/06/ab/a1f7eed031aeb1c406a6e9d45ca04bff401c8a25a30dd0e4fd2caae767c3/fastapi-0.115.0-py3-none-any.whl", hash = "sha256:17ea427674467486e997206a5ab25760f6b09e069f099b96f5b55a32fb6f1631", size = 94625 },
]

[package.optional-dependencies]
standard = [
    { name = "email-validator" },
    { name = "fastapi-cli", extra = ["standard"] },
    { name = "httpx" },
    { name = "jinja2" },
    { name = "python-multipart" },
    { name = "uvicorn", extra = ["standard"] },
]

[[package]]
name = "fastapi-cli"
version = "0.0.5"
source = { registry = "https://pypi.org/simple" }
dependencies = [
    { name = "typer" },
    { name = "uvicorn", extra = ["standard"] },
]
sdist = { url = "https://files.pythonhosted.org/packages/c5/f8/1ad5ce32d029aeb9117e9a5a9b3e314a8477525d60c12a9b7730a3c186ec/fastapi_cli-0.0.5.tar.gz", hash = "sha256:d30e1239c6f46fcb95e606f02cdda59a1e2fa778a54b64686b3ff27f6211ff9f", size = 15571 }
wheels = [
    { url = "https://files.pythonhosted.org/packages/24/ea/4b5011012ac925fe2f83b19d0e09cee9d324141ec7bf5e78bb2817f96513/fastapi_cli-0.0.5-py3-none-any.whl", hash = "sha256:e94d847524648c748a5350673546bbf9bcaeb086b33c24f2e82e021436866a46", size = 9489 },
]

[package.optional-dependencies]
standard = [
    { name = "uvicorn", extra = ["standard"] },
]

[[package]]
name = "filelock"
version = "3.16.1"
source = { registry = "https://pypi.org/simple" }
sdist = { url = "https://files.pythonhosted.org/packages/9d/db/3ef5bb276dae18d6ec2124224403d1d67bccdbefc17af4cc8f553e341ab1/filelock-3.16.1.tar.gz", hash = "sha256:c249fbfcd5db47e5e2d6d62198e565475ee65e4831e2561c8e313fa7eb961435", size = 18037 }
wheels = [
    { url = "https://files.pythonhosted.org/packages/b9/f8/feced7779d755758a52d1f6635d990b8d98dc0a29fa568bbe0625f18fdf3/filelock-3.16.1-py3-none-any.whl", hash = "sha256:2082e5703d51fbf98ea75855d9d5527e33d8ff23099bec374a134febee6946b0", size = 16163 },
]

[[package]]
name = "greenlet"
version = "3.1.1"
source = { registry = "https://pypi.org/simple" }
sdist = { url = "https://files.pythonhosted.org/packages/2f/ff/df5fede753cc10f6a5be0931204ea30c35fa2f2ea7a35b25bdaf4fe40e46/greenlet-3.1.1.tar.gz", hash = "sha256:4ce3ac6cdb6adf7946475d7ef31777c26d94bccc377e070a7986bd2d5c515467", size = 186022 }
wheels = [
    { url = "https://files.pythonhosted.org/packages/25/90/5234a78dc0ef6496a6eb97b67a42a8e96742a56f7dc808cb954a85390448/greenlet-3.1.1-cp310-cp310-macosx_11_0_universal2.whl", hash = "sha256:0bbae94a29c9e5c7e4a2b7f0aae5c17e8e90acbfd3bf6270eeba60c39fce3563", size = 271235 },
    { url = "https://files.pythonhosted.org/packages/7c/16/cd631fa0ab7d06ef06387135b7549fdcc77d8d859ed770a0d28e47b20972/greenlet-3.1.1-cp310-cp310-manylinux_2_17_aarch64.manylinux2014_aarch64.whl", hash = "sha256:0fde093fb93f35ca72a556cf72c92ea3ebfda3d79fc35bb19fbe685853869a83", size = 637168 },
    { url = "https://files.pythonhosted.org/packages/2f/b1/aed39043a6fec33c284a2c9abd63ce191f4f1a07319340ffc04d2ed3256f/greenlet-3.1.1-cp310-cp310-manylinux_2_17_ppc64le.manylinux2014_ppc64le.whl", hash = "sha256:36b89d13c49216cadb828db8dfa6ce86bbbc476a82d3a6c397f0efae0525bdd0", size = 648826 },
    { url = "https://files.pythonhosted.org/packages/76/25/40e0112f7f3ebe54e8e8ed91b2b9f970805143efef16d043dfc15e70f44b/greenlet-3.1.1-cp310-cp310-manylinux_2_17_s390x.manylinux2014_s390x.whl", hash = "sha256:94b6150a85e1b33b40b1464a3f9988dcc5251d6ed06842abff82e42632fac120", size = 644443 },
    { url = "https://files.pythonhosted.org/packages/fb/2f/3850b867a9af519794784a7eeed1dd5bc68ffbcc5b28cef703711025fd0a/greenlet-3.1.1-cp310-cp310-manylinux_2_17_x86_64.manylinux2014_x86_64.whl", hash = "sha256:93147c513fac16385d1036b7e5b102c7fbbdb163d556b791f0f11eada7ba65dc", size = 643295 },
    { url = "https://files.pythonhosted.org/packages/cf/69/79e4d63b9387b48939096e25115b8af7cd8a90397a304f92436bcb21f5b2/greenlet-3.1.1-cp310-cp310-manylinux_2_24_x86_64.manylinux_2_28_x86_64.whl", hash = "sha256:da7a9bff22ce038e19bf62c4dd1ec8391062878710ded0a845bcf47cc0200617", size = 599544 },
    { url = "https://files.pythonhosted.org/packages/46/1d/44dbcb0e6c323bd6f71b8c2f4233766a5faf4b8948873225d34a0b7efa71/greenlet-3.1.1-cp310-cp310-musllinux_1_1_aarch64.whl", hash = "sha256:b2795058c23988728eec1f36a4e5e4ebad22f8320c85f3587b539b9ac84128d7", size = 1125456 },
    { url = "https://files.pythonhosted.org/packages/e0/1d/a305dce121838d0278cee39d5bb268c657f10a5363ae4b726848f833f1bb/greenlet-3.1.1-cp310-cp310-musllinux_1_1_x86_64.whl", hash = "sha256:ed10eac5830befbdd0c32f83e8aa6288361597550ba669b04c48f0f9a2c843c6", size = 1149111 },
    { url = "https://files.pythonhosted.org/packages/96/28/d62835fb33fb5652f2e98d34c44ad1a0feacc8b1d3f1aecab035f51f267d/greenlet-3.1.1-cp310-cp310-win_amd64.whl", hash = "sha256:77c386de38a60d1dfb8e55b8c1101d68c79dfdd25c7095d51fec2dd800892b80", size = 298392 },
    { url = "https://files.pythonhosted.org/packages/28/62/1c2665558618553c42922ed47a4e6d6527e2fa3516a8256c2f431c5d0441/greenlet-3.1.1-cp311-cp311-macosx_11_0_universal2.whl", hash = "sha256:e4d333e558953648ca09d64f13e6d8f0523fa705f51cae3f03b5983489958c70", size = 272479 },
    { url = "https://files.pythonhosted.org/packages/76/9d/421e2d5f07285b6e4e3a676b016ca781f63cfe4a0cd8eaecf3fd6f7a71ae/greenlet-3.1.1-cp311-cp311-manylinux_2_17_aarch64.manylinux2014_aarch64.whl", hash = "sha256:09fc016b73c94e98e29af67ab7b9a879c307c6731a2c9da0db5a7d9b7edd1159", size = 640404 },
    { url = "https://files.pythonhosted.org/packages/e5/de/6e05f5c59262a584e502dd3d261bbdd2c97ab5416cc9c0b91ea38932a901/greenlet-3.1.1-cp311-cp311-manylinux_2_17_ppc64le.manylinux2014_ppc64le.whl", hash = "sha256:d5e975ca70269d66d17dd995dafc06f1b06e8cb1ec1e9ed54c1d1e4a7c4cf26e", size = 652813 },
    { url = "https://files.pythonhosted.org/packages/49/93/d5f93c84241acdea15a8fd329362c2c71c79e1a507c3f142a5d67ea435ae/greenlet-3.1.1-cp311-cp311-manylinux_2_17_s390x.manylinux2014_s390x.whl", hash = "sha256:3b2813dc3de8c1ee3f924e4d4227999285fd335d1bcc0d2be6dc3f1f6a318ec1", size = 648517 },
    { url = "https://files.pythonhosted.org/packages/15/85/72f77fc02d00470c86a5c982b8daafdf65d38aefbbe441cebff3bf7037fc/greenlet-3.1.1-cp311-cp311-manylinux_2_17_x86_64.manylinux2014_x86_64.whl", hash = "sha256:e347b3bfcf985a05e8c0b7d462ba6f15b1ee1c909e2dcad795e49e91b152c383", size = 647831 },
    { url = "https://files.pythonhosted.org/packages/f7/4b/1c9695aa24f808e156c8f4813f685d975ca73c000c2a5056c514c64980f6/greenlet-3.1.1-cp311-cp311-manylinux_2_24_x86_64.manylinux_2_28_x86_64.whl", hash = "sha256:9e8f8c9cb53cdac7ba9793c276acd90168f416b9ce36799b9b885790f8ad6c0a", size = 602413 },
    { url = "https://files.pythonhosted.org/packages/76/70/ad6e5b31ef330f03b12559d19fda2606a522d3849cde46b24f223d6d1619/greenlet-3.1.1-cp311-cp311-musllinux_1_1_aarch64.whl", hash = "sha256:62ee94988d6b4722ce0028644418d93a52429e977d742ca2ccbe1c4f4a792511", size = 1129619 },
    { url = "https://files.pythonhosted.org/packages/f4/fb/201e1b932e584066e0f0658b538e73c459b34d44b4bd4034f682423bc801/greenlet-3.1.1-cp311-cp311-musllinux_1_1_x86_64.whl", hash = "sha256:1776fd7f989fc6b8d8c8cb8da1f6b82c5814957264d1f6cf818d475ec2bf6395", size = 1155198 },
    { url = "https://files.pythonhosted.org/packages/12/da/b9ed5e310bb8b89661b80cbcd4db5a067903bbcd7fc854923f5ebb4144f0/greenlet-3.1.1-cp311-cp311-win_amd64.whl", hash = "sha256:48ca08c771c268a768087b408658e216133aecd835c0ded47ce955381105ba39", size = 298930 },
    { url = "https://files.pythonhosted.org/packages/7d/ec/bad1ac26764d26aa1353216fcbfa4670050f66d445448aafa227f8b16e80/greenlet-3.1.1-cp312-cp312-macosx_11_0_universal2.whl", hash = "sha256:4afe7ea89de619adc868e087b4d2359282058479d7cfb94970adf4b55284574d", size = 274260 },
    { url = "https://files.pythonhosted.org/packages/66/d4/c8c04958870f482459ab5956c2942c4ec35cac7fe245527f1039837c17a9/greenlet-3.1.1-cp312-cp312-manylinux_2_17_aarch64.manylinux2014_aarch64.whl", hash = "sha256:f406b22b7c9a9b4f8aa9d2ab13d6ae0ac3e85c9a809bd590ad53fed2bf70dc79", size = 649064 },
    { url = "https://files.pythonhosted.org/packages/51/41/467b12a8c7c1303d20abcca145db2be4e6cd50a951fa30af48b6ec607581/greenlet-3.1.1-cp312-cp312-manylinux_2_17_ppc64le.manylinux2014_ppc64le.whl", hash = "sha256:c3a701fe5a9695b238503ce5bbe8218e03c3bcccf7e204e455e7462d770268aa", size = 663420 },
    { url = "https://files.pythonhosted.org/packages/27/8f/2a93cd9b1e7107d5c7b3b7816eeadcac2ebcaf6d6513df9abaf0334777f6/greenlet-3.1.1-cp312-cp312-manylinux_2_17_s390x.manylinux2014_s390x.whl", hash = "sha256:2846930c65b47d70b9d178e89c7e1a69c95c1f68ea5aa0a58646b7a96df12441", size = 658035 },
    { url = "https://files.pythonhosted.org/packages/57/5c/7c6f50cb12be092e1dccb2599be5a942c3416dbcfb76efcf54b3f8be4d8d/greenlet-3.1.1-cp312-cp312-manylinux_2_17_x86_64.manylinux2014_x86_64.whl", hash = "sha256:99cfaa2110534e2cf3ba31a7abcac9d328d1d9f1b95beede58294a60348fba36", size = 660105 },
    { url = "https://files.pythonhosted.org/packages/f1/66/033e58a50fd9ec9df00a8671c74f1f3a320564c6415a4ed82a1c651654ba/greenlet-3.1.1-cp312-cp312-manylinux_2_24_x86_64.manylinux_2_28_x86_64.whl", hash = "sha256:1443279c19fca463fc33e65ef2a935a5b09bb90f978beab37729e1c3c6c25fe9", size = 613077 },
    { url = "https://files.pythonhosted.org/packages/19/c5/36384a06f748044d06bdd8776e231fadf92fc896bd12cb1c9f5a1bda9578/greenlet-3.1.1-cp312-cp312-musllinux_1_1_aarch64.whl", hash = "sha256:b7cede291382a78f7bb5f04a529cb18e068dd29e0fb27376074b6d0317bf4dd0", size = 1135975 },
    { url = "https://files.pythonhosted.org/packages/38/f9/c0a0eb61bdf808d23266ecf1d63309f0e1471f284300ce6dac0ae1231881/greenlet-3.1.1-cp312-cp312-musllinux_1_1_x86_64.whl", hash = "sha256:23f20bb60ae298d7d8656c6ec6db134bca379ecefadb0b19ce6f19d1f232a942", size = 1163955 },
    { url = "https://files.pythonhosted.org/packages/43/21/a5d9df1d21514883333fc86584c07c2b49ba7c602e670b174bd73cfc9c7f/greenlet-3.1.1-cp312-cp312-win_amd64.whl", hash = "sha256:7124e16b4c55d417577c2077be379514321916d5790fa287c9ed6f23bd2ffd01", size = 299655 },
    { url = "https://files.pythonhosted.org/packages/f3/57/0db4940cd7bb461365ca8d6fd53e68254c9dbbcc2b452e69d0d41f10a85e/greenlet-3.1.1-cp313-cp313-macosx_11_0_universal2.whl", hash = "sha256:05175c27cb459dcfc05d026c4232f9de8913ed006d42713cb8a5137bd49375f1", size = 272990 },
    { url = "https://files.pythonhosted.org/packages/1c/ec/423d113c9f74e5e402e175b157203e9102feeb7088cee844d735b28ef963/greenlet-3.1.1-cp313-cp313-manylinux_2_17_aarch64.manylinux2014_aarch64.whl", hash = "sha256:935e943ec47c4afab8965954bf49bfa639c05d4ccf9ef6e924188f762145c0ff", size = 649175 },
    { url = "https://files.pythonhosted.org/packages/a9/46/ddbd2db9ff209186b7b7c621d1432e2f21714adc988703dbdd0e65155c77/greenlet-3.1.1-cp313-cp313-manylinux_2_17_ppc64le.manylinux2014_ppc64le.whl", hash = "sha256:667a9706c970cb552ede35aee17339a18e8f2a87a51fba2ed39ceeeb1004798a", size = 663425 },
    { url = "https://files.pythonhosted.org/packages/bc/f9/9c82d6b2b04aa37e38e74f0c429aece5eeb02bab6e3b98e7db89b23d94c6/greenlet-3.1.1-cp313-cp313-manylinux_2_17_s390x.manylinux2014_s390x.whl", hash = "sha256:b8a678974d1f3aa55f6cc34dc480169d58f2e6d8958895d68845fa4ab566509e", size = 657736 },
    { url = "https://files.pythonhosted.org/packages/d9/42/b87bc2a81e3a62c3de2b0d550bf91a86939442b7ff85abb94eec3fc0e6aa/greenlet-3.1.1-cp313-cp313-manylinux_2_17_x86_64.manylinux2014_x86_64.whl", hash = "sha256:efc0f674aa41b92da8c49e0346318c6075d734994c3c4e4430b1c3f853e498e4", size = 660347 },
    { url = "https://files.pythonhosted.org/packages/37/fa/71599c3fd06336cdc3eac52e6871cfebab4d9d70674a9a9e7a482c318e99/greenlet-3.1.1-cp313-cp313-manylinux_2_24_x86_64.manylinux_2_28_x86_64.whl", hash = "sha256:0153404a4bb921f0ff1abeb5ce8a5131da56b953eda6e14b88dc6bbc04d2049e", size = 615583 },
    { url = "https://files.pythonhosted.org/packages/4e/96/e9ef85de031703ee7a4483489b40cf307f93c1824a02e903106f2ea315fe/greenlet-3.1.1-cp313-cp313-musllinux_1_1_aarch64.whl", hash = "sha256:275f72decf9932639c1c6dd1013a1bc266438eb32710016a1c742df5da6e60a1", size = 1133039 },
    { url = "https://files.pythonhosted.org/packages/87/76/b2b6362accd69f2d1889db61a18c94bc743e961e3cab344c2effaa4b4a25/greenlet-3.1.1-cp313-cp313-musllinux_1_1_x86_64.whl", hash = "sha256:c4aab7f6381f38a4b42f269057aee279ab0fc7bf2e929e3d4abfae97b682a12c", size = 1160716 },
    { url = "https://files.pythonhosted.org/packages/1f/1b/54336d876186920e185066d8c3024ad55f21d7cc3683c856127ddb7b13ce/greenlet-3.1.1-cp313-cp313-win_amd64.whl", hash = "sha256:b42703b1cf69f2aa1df7d1030b9d77d3e584a70755674d60e710f0af570f3761", size = 299490 },
    { url = "https://files.pythonhosted.org/packages/5f/17/bea55bf36990e1638a2af5ba10c1640273ef20f627962cf97107f1e5d637/greenlet-3.1.1-cp313-cp313t-manylinux_2_17_aarch64.manylinux2014_aarch64.whl", hash = "sha256:f1695e76146579f8c06c1509c7ce4dfe0706f49c6831a817ac04eebb2fd02011", size = 643731 },
    { url = "https://files.pythonhosted.org/packages/78/d2/aa3d2157f9ab742a08e0fd8f77d4699f37c22adfbfeb0c610a186b5f75e0/greenlet-3.1.1-cp313-cp313t-manylinux_2_17_ppc64le.manylinux2014_ppc64le.whl", hash = "sha256:7876452af029456b3f3549b696bb36a06db7c90747740c5302f74a9e9fa14b13", size = 649304 },
    { url = "https://files.pythonhosted.org/packages/f1/8e/d0aeffe69e53ccff5a28fa86f07ad1d2d2d6537a9506229431a2a02e2f15/greenlet-3.1.1-cp313-cp313t-manylinux_2_17_s390x.manylinux2014_s390x.whl", hash = "sha256:4ead44c85f8ab905852d3de8d86f6f8baf77109f9da589cb4fa142bd3b57b475", size = 646537 },
    { url = "https://files.pythonhosted.org/packages/05/79/e15408220bbb989469c8871062c97c6c9136770657ba779711b90870d867/greenlet-3.1.1-cp313-cp313t-manylinux_2_17_x86_64.manylinux2014_x86_64.whl", hash = "sha256:8320f64b777d00dd7ccdade271eaf0cad6636343293a25074cc5566160e4de7b", size = 642506 },
    { url = "https://files.pythonhosted.org/packages/18/87/470e01a940307796f1d25f8167b551a968540fbe0551c0ebb853cb527dd6/greenlet-3.1.1-cp313-cp313t-manylinux_2_24_x86_64.manylinux_2_28_x86_64.whl", hash = "sha256:6510bf84a6b643dabba74d3049ead221257603a253d0a9873f55f6a59a65f822", size = 602753 },
    { url = "https://files.pythonhosted.org/packages/e2/72/576815ba674eddc3c25028238f74d7b8068902b3968cbe456771b166455e/greenlet-3.1.1-cp313-cp313t-musllinux_1_1_aarch64.whl", hash = "sha256:04b013dc07c96f83134b1e99888e7a79979f1a247e2a9f59697fa14b5862ed01", size = 1122731 },
    { url = "https://files.pythonhosted.org/packages/ac/38/08cc303ddddc4b3d7c628c3039a61a3aae36c241ed01393d00c2fd663473/greenlet-3.1.1-cp313-cp313t-musllinux_1_1_x86_64.whl", hash = "sha256:411f015496fec93c1c8cd4e5238da364e1da7a124bcb293f085bf2860c32c6f6", size = 1142112 },
]

[[package]]
name = "h11"
version = "0.14.0"
source = { registry = "https://pypi.org/simple" }
sdist = { url = "https://files.pythonhosted.org/packages/f5/38/3af3d3633a34a3316095b39c8e8fb4853a28a536e55d347bd8d8e9a14b03/h11-0.14.0.tar.gz", hash = "sha256:8f19fbbe99e72420ff35c00b27a34cb9937e902a8b810e2c88300c6f0a3b699d", size = 100418 }
wheels = [
    { url = "https://files.pythonhosted.org/packages/95/04/ff642e65ad6b90db43e668d70ffb6736436c7ce41fcc549f4e9472234127/h11-0.14.0-py3-none-any.whl", hash = "sha256:e3fe4ac4b851c468cc8363d500db52c2ead036020723024a109d37346efaa761", size = 58259 },
]

[[package]]
name = "httpcore"
version = "1.0.5"
source = { registry = "https://pypi.org/simple" }
dependencies = [
    { name = "certifi" },
    { name = "h11" },
]
sdist = { url = "https://files.pythonhosted.org/packages/17/b0/5e8b8674f8d203335a62fdfcfa0d11ebe09e23613c3391033cbba35f7926/httpcore-1.0.5.tar.gz", hash = "sha256:34a38e2f9291467ee3b44e89dd52615370e152954ba21721378a87b2960f7a61", size = 83234 }
wheels = [
    { url = "https://files.pythonhosted.org/packages/78/d4/e5d7e4f2174f8a4d63c8897d79eb8fe2503f7ecc03282fee1fa2719c2704/httpcore-1.0.5-py3-none-any.whl", hash = "sha256:421f18bac248b25d310f3cacd198d55b8e6125c107797b609ff9b7a6ba7991b5", size = 77926 },
]

[[package]]
name = "httptools"
version = "0.6.1"
source = { registry = "https://pypi.org/simple" }
sdist = { url = "https://files.pythonhosted.org/packages/67/1d/d77686502fced061b3ead1c35a2d70f6b281b5f723c4eff7a2277c04e4a2/httptools-0.6.1.tar.gz", hash = "sha256:c6e26c30455600b95d94b1b836085138e82f177351454ee841c148f93a9bad5a", size = 191228 }
wheels = [
    { url = "https://files.pythonhosted.org/packages/a9/6a/80bce0216b63babf51cdc34814c3f0f10489e13ab89fb6bc91202736a8a2/httptools-0.6.1-cp310-cp310-macosx_10_9_universal2.whl", hash = "sha256:d2f6c3c4cb1948d912538217838f6e9960bc4a521d7f9b323b3da579cd14532f", size = 149778 },
    { url = "https://files.pythonhosted.org/packages/bd/7d/4cd75356dfe0ed0b40ca6873646bf9ff7b5138236c72338dc569dc57d509/httptools-0.6.1-cp310-cp310-macosx_10_9_x86_64.whl", hash = "sha256:00d5d4b68a717765b1fabfd9ca755bd12bf44105eeb806c03d1962acd9b8e563", size = 77604 },
    { url = "https://files.pythonhosted.org/packages/4e/74/6348ce41fb5c1484f35184c172efb8854a288e6090bb54e2210598268369/httptools-0.6.1-cp310-cp310-manylinux_2_17_aarch64.manylinux2014_aarch64.whl", hash = "sha256:639dc4f381a870c9ec860ce5c45921db50205a37cc3334e756269736ff0aac58", size = 346717 },
    { url = "https://files.pythonhosted.org/packages/65/e7/dd5ba95c84047118a363f0755ad78e639e0529be92424bb020496578aa3b/httptools-0.6.1-cp310-cp310-manylinux_2_5_x86_64.manylinux1_x86_64.manylinux_2_17_x86_64.manylinux2014_x86_64.whl", hash = "sha256:e57997ac7fb7ee43140cc03664de5f268813a481dff6245e0075925adc6aa185", size = 341442 },
    { url = "https://files.pythonhosted.org/packages/d8/97/b37d596bc32be291477a8912bf9d1508d7e8553aa11a30cd871fd89cbae4/httptools-0.6.1-cp310-cp310-musllinux_1_1_aarch64.whl", hash = "sha256:0ac5a0ae3d9f4fe004318d64b8a854edd85ab76cffbf7ef5e32920faef62f142", size = 354531 },
    { url = "https://files.pythonhosted.org/packages/99/c9/53ed7176583ec4b4364d941a08624288f2ae55b4ff58b392cdb68db1e1ed/httptools-0.6.1-cp310-cp310-musllinux_1_1_x86_64.whl", hash = "sha256:3f30d3ce413088a98b9db71c60a6ada2001a08945cb42dd65a9a9fe228627658", size = 347754 },
    { url = "https://files.pythonhosted.org/packages/1e/fc/8a26c2adcd3f141e4729897633f03832b71ebea6f4c31cce67a92ded1961/httptools-0.6.1-cp310-cp310-win_amd64.whl", hash = "sha256:1ed99a373e327f0107cb513b61820102ee4f3675656a37a50083eda05dc9541b", size = 58165 },
    { url = "https://files.pythonhosted.org/packages/f5/d1/53283b96ed823d5e4d89ee9aa0f29df5a1bdf67f148e061549a595d534e4/httptools-0.6.1-cp311-cp311-macosx_10_9_universal2.whl", hash = "sha256:7a7ea483c1a4485c71cb5f38be9db078f8b0e8b4c4dc0210f531cdd2ddac1ef1", size = 145855 },
    { url = "https://files.pythonhosted.org/packages/80/dd/cebc9d4b1d4b70e9f3d40d1db0829a28d57ca139d0b04197713816a11996/httptools-0.6.1-cp311-cp311-macosx_10_9_x86_64.whl", hash = "sha256:85ed077c995e942b6f1b07583e4eb0a8d324d418954fc6af913d36db7c05a5a0", size = 75604 },
    { url = "https://files.pythonhosted.org/packages/76/7a/45c5a9a2e9d21f7381866eb7b6ead5a84d8fe7e54e35208eeb18320a29b4/httptools-0.6.1-cp311-cp311-manylinux_2_17_aarch64.manylinux2014_aarch64.whl", hash = "sha256:8b0bb634338334385351a1600a73e558ce619af390c2b38386206ac6a27fecfc", size = 324784 },
    { url = "https://files.pythonhosted.org/packages/59/23/047a89e66045232fb82c50ae57699e40f70e073ae5ccd53f54e532fbd2a2/httptools-0.6.1-cp311-cp311-manylinux_2_5_x86_64.manylinux1_x86_64.manylinux_2_17_x86_64.manylinux2014_x86_64.whl", hash = "sha256:7d9ceb2c957320def533671fc9c715a80c47025139c8d1f3797477decbc6edd2", size = 318547 },
    { url = "https://files.pythonhosted.org/packages/82/f5/50708abc7965d7d93c0ee14a148ccc6d078a508f47fe9357c79d5360f252/httptools-0.6.1-cp311-cp311-musllinux_1_1_aarch64.whl", hash = "sha256:4f0f8271c0a4db459f9dc807acd0eadd4839934a4b9b892f6f160e94da309837", size = 330211 },
    { url = "https://files.pythonhosted.org/packages/e3/1e/9823ca7aab323c0e0e9dd82ce835a6e93b69f69aedffbc94d31e327f4283/httptools-0.6.1-cp311-cp311-musllinux_1_1_x86_64.whl", hash = "sha256:6a4f5ccead6d18ec072ac0b84420e95d27c1cdf5c9f1bc8fbd8daf86bd94f43d", size = 322174 },
    { url = "https://files.pythonhosted.org/packages/14/e4/20d28dfe7f5b5603b6b04c33bb88662ad749de51f0c539a561f235f42666/httptools-0.6.1-cp311-cp311-win_amd64.whl", hash = "sha256:5cceac09f164bcba55c0500a18fe3c47df29b62353198e4f37bbcc5d591172c3", size = 55434 },
    { url = "https://files.pythonhosted.org/packages/60/13/b62e086b650752adf9094b7e62dab97f4cb7701005664544494b7956a51e/httptools-0.6.1-cp312-cp312-macosx_10_9_universal2.whl", hash = "sha256:75c8022dca7935cba14741a42744eee13ba05db00b27a4b940f0d646bd4d56d0", size = 146354 },
    { url = "https://files.pythonhosted.org/packages/f8/5d/9ad32b79b6c24524087e78aa3f0a2dfcf58c11c90e090e4593b35def8a86/httptools-0.6.1-cp312-cp312-macosx_10_9_x86_64.whl", hash = "sha256:48ed8129cd9a0d62cf4d1575fcf90fb37e3ff7d5654d3a5814eb3d55f36478c2", size = 75785 },
    { url = "https://files.pythonhosted.org/packages/d0/a4/b503851c40f20bcbd453db24ed35d961f62abdae0dccc8f672cd5d350d87/httptools-0.6.1-cp312-cp312-manylinux_2_17_aarch64.manylinux2014_aarch64.whl", hash = "sha256:6f58e335a1402fb5a650e271e8c2d03cfa7cea46ae124649346d17bd30d59c90", size = 345396 },
    { url = "https://files.pythonhosted.org/packages/a2/9a/aa406864f3108e06f7320425a528ff8267124dead1fd72a3e9da2067f893/httptools-0.6.1-cp312-cp312-manylinux_2_5_x86_64.manylinux1_x86_64.manylinux_2_17_x86_64.manylinux2014_x86_64.whl", hash = "sha256:93ad80d7176aa5788902f207a4e79885f0576134695dfb0fefc15b7a4648d503", size = 344741 },
    { url = "https://files.pythonhosted.org/packages/cf/3a/3fd8dfb987c4247651baf2ac6f28e8e9f889d484ca1a41a9ad0f04dfe300/httptools-0.6.1-cp312-cp312-musllinux_1_1_aarch64.whl", hash = "sha256:9bb68d3a085c2174c2477eb3ffe84ae9fb4fde8792edb7bcd09a1d8467e30a84", size = 345096 },
    { url = "https://files.pythonhosted.org/packages/80/01/379f6466d8e2edb861c1f44ccac255ed1f8a0d4c5c666a1ceb34caad7555/httptools-0.6.1-cp312-cp312-musllinux_1_1_x86_64.whl", hash = "sha256:b512aa728bc02354e5ac086ce76c3ce635b62f5fbc32ab7082b5e582d27867bb", size = 343535 },
    { url = "https://files.pythonhosted.org/packages/d3/97/60860e9ee87a7d4712b98f7e1411730520053b9d69e9e42b0b9751809c17/httptools-0.6.1-cp312-cp312-win_amd64.whl", hash = "sha256:97662ce7fb196c785344d00d638fc9ad69e18ee4bfb4000b35a52efe5adcc949", size = 55660 },
]

[[package]]
name = "httpx"
version = "0.28.1"
source = { registry = "https://pypi.org/simple" }
dependencies = [
    { name = "anyio" },
    { name = "certifi" },
    { name = "httpcore" },
    { name = "idna" },
]
sdist = { url = "https://files.pythonhosted.org/packages/b1/df/48c586a5fe32a0f01324ee087459e112ebb7224f646c0b5023f5e79e9956/httpx-0.28.1.tar.gz", hash = "sha256:75e98c5f16b0f35b567856f597f06ff2270a374470a5c2392242528e3e3e42fc", size = 141406 }
wheels = [
    { url = "https://files.pythonhosted.org/packages/2a/39/e50c7c3a983047577ee07d2a9e53faf5a69493943ec3f6a384bdc792deb2/httpx-0.28.1-py3-none-any.whl", hash = "sha256:d909fcccc110f8c7faf814ca82a9a4d816bc5a6dbfea25d6591d6985b8ba59ad", size = 73517 },
]

[[package]]
name = "identify"
version = "2.6.1"
source = { registry = "https://pypi.org/simple" }
sdist = { url = "https://files.pythonhosted.org/packages/29/bb/25024dbcc93516c492b75919e76f389bac754a3e4248682fba32b250c880/identify-2.6.1.tar.gz", hash = "sha256:91478c5fb7c3aac5ff7bf9b4344f803843dc586832d5f110d672b19aa1984c98", size = 99097 }
wheels = [
    { url = "https://files.pythonhosted.org/packages/7d/0c/4ef72754c050979fdcc06c744715ae70ea37e734816bb6514f79df77a42f/identify-2.6.1-py2.py3-none-any.whl", hash = "sha256:53863bcac7caf8d2ed85bd20312ea5dcfc22226800f6d6881f232d861db5a8f0", size = 98972 },
]

[[package]]
name = "idna"
version = "3.10"
source = { registry = "https://pypi.org/simple" }
sdist = { url = "https://files.pythonhosted.org/packages/f1/70/7703c29685631f5a7590aa73f1f1d3fa9a380e654b86af429e0934a32f7d/idna-3.10.tar.gz", hash = "sha256:12f65c9b470abda6dc35cf8e63cc574b1c52b11df2c86030af0ac09b01b13ea9", size = 190490 }
wheels = [
    { url = "https://files.pythonhosted.org/packages/76/c6/c88e154df9c4e1a2a66ccf0005a88dfb2650c1dffb6f5ce603dfbd452ce3/idna-3.10-py3-none-any.whl", hash = "sha256:946d195a0d259cbba61165e88e65941f16e9b36ea6ddb97f00452bae8b1287d3", size = 70442 },
]

[[package]]
name = "iniconfig"
version = "2.0.0"
source = { registry = "https://pypi.org/simple" }
sdist = { url = "https://files.pythonhosted.org/packages/d7/4b/cbd8e699e64a6f16ca3a8220661b5f83792b3017d0f79807cb8708d33913/iniconfig-2.0.0.tar.gz", hash = "sha256:2d91e135bf72d31a410b17c16da610a82cb55f6b0477d1a902134b24a455b8b3", size = 4646 }
wheels = [
    { url = "https://files.pythonhosted.org/packages/ef/a6/62565a6e1cf69e10f5727360368e451d4b7f58beeac6173dc9db836a5b46/iniconfig-2.0.0-py3-none-any.whl", hash = "sha256:b6a85871a79d2e3b22d2d1b94ac2824226a63c6b741c88f7ae975f18b6778374", size = 5892 },
]

[[package]]
name = "jinja2"
version = "3.1.6"
source = { registry = "https://pypi.org/simple" }
dependencies = [
    { name = "markupsafe" },
]
sdist = { url = "https://files.pythonhosted.org/packages/df/bf/f7da0350254c0ed7c72f3e33cef02e048281fec7ecec5f032d4aac52226b/jinja2-3.1.6.tar.gz", hash = "sha256:0137fb05990d35f1275a587e9aee6d56da821fc83491a0fb838183be43f66d6d", size = 245115 }
wheels = [
    { url = "https://files.pythonhosted.org/packages/62/a1/3d680cbfd5f4b8f15abc1d571870c5fc3e594bb582bc3b64ea099db13e56/jinja2-3.1.6-py3-none-any.whl", hash = "sha256:85ece4451f492d0c13c5dd7c13a64681a86afae63a5f347908daf103ce6d2f67", size = 134899 },
]

[[package]]
name = "lxml"
version = "5.3.0"
source = { registry = "https://pypi.org/simple" }
sdist = { url = "https://files.pythonhosted.org/packages/e7/6b/20c3a4b24751377aaa6307eb230b66701024012c29dd374999cc92983269/lxml-5.3.0.tar.gz", hash = "sha256:4e109ca30d1edec1ac60cdbe341905dc3b8f55b16855e03a54aaf59e51ec8c6f", size = 3679318 }
wheels = [
    { url = "https://files.pythonhosted.org/packages/a1/ce/2789e39eddf2b13fac29878bfa465f0910eb6b0096e29090e5176bc8cf43/lxml-5.3.0-cp310-cp310-macosx_10_9_universal2.whl", hash = "sha256:dd36439be765e2dde7660212b5275641edbc813e7b24668831a5c8ac91180656", size = 8124570 },
    { url = "https://files.pythonhosted.org/packages/24/a8/f4010166a25d41715527129af2675981a50d3bbf7df09c5d9ab8ca24fbf9/lxml-5.3.0-cp310-cp310-macosx_10_9_x86_64.whl", hash = "sha256:ae5fe5c4b525aa82b8076c1a59d642c17b6e8739ecf852522c6321852178119d", size = 4413042 },
    { url = "https://files.pythonhosted.org/packages/41/a4/7e45756cecdd7577ddf67a68b69c1db0f5ddbf0c9f65021ee769165ffc5a/lxml-5.3.0-cp310-cp310-manylinux_2_12_i686.manylinux2010_i686.manylinux_2_17_i686.manylinux2014_i686.whl", hash = "sha256:501d0d7e26b4d261fca8132854d845e4988097611ba2531408ec91cf3fd9d20a", size = 5139213 },
    { url = "https://files.pythonhosted.org/packages/02/e2/ecf845b12323c92748077e1818b64e8b4dba509a4cb12920b3762ebe7552/lxml-5.3.0-cp310-cp310-manylinux_2_17_aarch64.manylinux2014_aarch64.whl", hash = "sha256:fb66442c2546446944437df74379e9cf9e9db353e61301d1a0e26482f43f0dd8", size = 4838814 },
    { url = "https://files.pythonhosted.org/packages/12/91/619f9fb72cf75e9ceb8700706f7276f23995f6ad757e6d400fbe35ca4990/lxml-5.3.0-cp310-cp310-manylinux_2_17_ppc64le.manylinux2014_ppc64le.whl", hash = "sha256:9e41506fec7a7f9405b14aa2d5c8abbb4dbbd09d88f9496958b6d00cb4d45330", size = 5425084 },
    { url = "https://files.pythonhosted.org/packages/25/3b/162a85a8f0fd2a3032ec3f936636911c6e9523a8e263fffcfd581ce98b54/lxml-5.3.0-cp310-cp310-manylinux_2_17_s390x.manylinux2014_s390x.whl", hash = "sha256:f7d4a670107d75dfe5ad080bed6c341d18c4442f9378c9f58e5851e86eb79965", size = 4875993 },
    { url = "https://files.pythonhosted.org/packages/43/af/dd3f58cc7d946da6ae42909629a2b1d5dd2d1b583334d4af9396697d6863/lxml-5.3.0-cp310-cp310-manylinux_2_17_x86_64.manylinux2014_x86_64.whl", hash = "sha256:41ce1f1e2c7755abfc7e759dc34d7d05fd221723ff822947132dc934d122fe22", size = 5012462 },
    { url = "https://files.pythonhosted.org/packages/69/c1/5ea46b2d4c98f5bf5c83fffab8a0ad293c9bc74df9ecfbafef10f77f7201/lxml-5.3.0-cp310-cp310-manylinux_2_28_aarch64.whl", hash = "sha256:44264ecae91b30e5633013fb66f6ddd05c006d3e0e884f75ce0b4755b3e3847b", size = 4815288 },
    { url = "https://files.pythonhosted.org/packages/1d/51/a0acca077ad35da458f4d3f729ef98effd2b90f003440d35fc36323f8ae6/lxml-5.3.0-cp310-cp310-manylinux_2_28_ppc64le.whl", hash = "sha256:3c174dc350d3ec52deb77f2faf05c439331d6ed5e702fc247ccb4e6b62d884b7", size = 5472435 },
    { url = "https://files.pythonhosted.org/packages/4d/6b/0989c9368986961a6b0f55b46c80404c4b758417acdb6d87bfc3bd5f4967/lxml-5.3.0-cp310-cp310-manylinux_2_28_s390x.whl", hash = "sha256:2dfab5fa6a28a0b60a20638dc48e6343c02ea9933e3279ccb132f555a62323d8", size = 4976354 },
    { url = "https://files.pythonhosted.org/packages/05/9e/87492d03ff604fbf656ed2bf3e2e8d28f5d58ea1f00ff27ac27b06509079/lxml-5.3.0-cp310-cp310-manylinux_2_28_x86_64.whl", hash = "sha256:b1c8c20847b9f34e98080da785bb2336ea982e7f913eed5809e5a3c872900f32", size = 5029973 },
    { url = "https://files.pythonhosted.org/packages/f9/cc/9ae1baf5472af88e19e2c454b3710c1be9ecafb20eb474eeabcd88a055d2/lxml-5.3.0-cp310-cp310-musllinux_1_2_aarch64.whl", hash = "sha256:2c86bf781b12ba417f64f3422cfc302523ac9cd1d8ae8c0f92a1c66e56ef2e86", size = 4888837 },
    { url = "https://files.pythonhosted.org/packages/d2/10/5594ffaec8c120d75b17e3ad23439b740a51549a9b5fd7484b2179adfe8f/lxml-5.3.0-cp310-cp310-musllinux_1_2_ppc64le.whl", hash = "sha256:c162b216070f280fa7da844531169be0baf9ccb17263cf5a8bf876fcd3117fa5", size = 5530555 },
    { url = "https://files.pythonhosted.org/packages/ea/9b/de17f05377c8833343b629905571fb06cff2028f15a6f58ae2267662e341/lxml-5.3.0-cp310-cp310-musllinux_1_2_s390x.whl", hash = "sha256:36aef61a1678cb778097b4a6eeae96a69875d51d1e8f4d4b491ab3cfb54b5a03", size = 5405314 },
    { url = "https://files.pythonhosted.org/packages/8a/b4/227be0f1f3cca8255925985164c3838b8b36e441ff0cc10c1d3c6bdba031/lxml-5.3.0-cp310-cp310-musllinux_1_2_x86_64.whl", hash = "sha256:f65e5120863c2b266dbcc927b306c5b78e502c71edf3295dfcb9501ec96e5fc7", size = 5079303 },
    { url = "https://files.pythonhosted.org/packages/5c/ee/19abcebb7fc40319bb71cd6adefa1ad94d09b5660228715854d6cc420713/lxml-5.3.0-cp310-cp310-win32.whl", hash = "sha256:ef0c1fe22171dd7c7c27147f2e9c3e86f8bdf473fed75f16b0c2e84a5030ce80", size = 3475126 },
    { url = "https://files.pythonhosted.org/packages/a1/35/183d32551447e280032b2331738cd850da435a42f850b71ebeaab42c1313/lxml-5.3.0-cp310-cp310-win_amd64.whl", hash = "sha256:052d99051e77a4f3e8482c65014cf6372e61b0a6f4fe9edb98503bb5364cfee3", size = 3805065 },
    { url = "https://files.pythonhosted.org/packages/5c/a8/449faa2a3cbe6a99f8d38dcd51a3ee8844c17862841a6f769ea7c2a9cd0f/lxml-5.3.0-cp311-cp311-macosx_10_9_universal2.whl", hash = "sha256:74bcb423462233bc5d6066e4e98b0264e7c1bed7541fff2f4e34fe6b21563c8b", size = 8141056 },
    { url = "https://files.pythonhosted.org/packages/ac/8a/ae6325e994e2052de92f894363b038351c50ee38749d30cc6b6d96aaf90f/lxml-5.3.0-cp311-cp311-macosx_10_9_x86_64.whl", hash = "sha256:a3d819eb6f9b8677f57f9664265d0a10dd6551d227afb4af2b9cd7bdc2ccbf18", size = 4425238 },
    { url = "https://files.pythonhosted.org/packages/f8/fb/128dddb7f9086236bce0eeae2bfb316d138b49b159f50bc681d56c1bdd19/lxml-5.3.0-cp311-cp311-manylinux_2_12_i686.manylinux2010_i686.manylinux_2_17_i686.manylinux2014_i686.whl", hash = "sha256:5b8f5db71b28b8c404956ddf79575ea77aa8b1538e8b2ef9ec877945b3f46442", size = 5095197 },
    { url = "https://files.pythonhosted.org/packages/b4/f9/a181a8ef106e41e3086629c8bdb2d21a942f14c84a0e77452c22d6b22091/lxml-5.3.0-cp311-cp311-manylinux_2_17_aarch64.manylinux2014_aarch64.whl", hash = "sha256:2c3406b63232fc7e9b8783ab0b765d7c59e7c59ff96759d8ef9632fca27c7ee4", size = 4809809 },
    { url = "https://files.pythonhosted.org/packages/25/2f/b20565e808f7f6868aacea48ddcdd7e9e9fb4c799287f21f1a6c7c2e8b71/lxml-5.3.0-cp311-cp311-manylinux_2_17_ppc64le.manylinux2014_ppc64le.whl", hash = "sha256:2ecdd78ab768f844c7a1d4a03595038c166b609f6395e25af9b0f3f26ae1230f", size = 5407593 },
    { url = "https://files.pythonhosted.org/packages/23/0e/caac672ec246d3189a16c4d364ed4f7d6bf856c080215382c06764058c08/lxml-5.3.0-cp311-cp311-manylinux_2_17_s390x.manylinux2014_s390x.whl", hash = "sha256:168f2dfcfdedf611eb285efac1516c8454c8c99caf271dccda8943576b67552e", size = 4866657 },
    { url = "https://files.pythonhosted.org/packages/67/a4/1f5fbd3f58d4069000522196b0b776a014f3feec1796da03e495cf23532d/lxml-5.3.0-cp311-cp311-manylinux_2_17_x86_64.manylinux2014_x86_64.whl", hash = "sha256:aa617107a410245b8660028a7483b68e7914304a6d4882b5ff3d2d3eb5948d8c", size = 4967017 },
    { url = "https://files.pythonhosted.org/packages/ee/73/623ecea6ca3c530dd0a4ed0d00d9702e0e85cd5624e2d5b93b005fe00abd/lxml-5.3.0-cp311-cp311-manylinux_2_28_aarch64.whl", hash = "sha256:69959bd3167b993e6e710b99051265654133a98f20cec1d9b493b931942e9c16", size = 4810730 },
    { url = "https://files.pythonhosted.org/packages/1d/ce/fb84fb8e3c298f3a245ae3ea6221c2426f1bbaa82d10a88787412a498145/lxml-5.3.0-cp311-cp311-manylinux_2_28_ppc64le.whl", hash = "sha256:bd96517ef76c8654446fc3db9242d019a1bb5fe8b751ba414765d59f99210b79", size = 5455154 },
    { url = "https://files.pythonhosted.org/packages/b1/72/4d1ad363748a72c7c0411c28be2b0dc7150d91e823eadad3b91a4514cbea/lxml-5.3.0-cp311-cp311-manylinux_2_28_s390x.whl", hash = "sha256:ab6dd83b970dc97c2d10bc71aa925b84788c7c05de30241b9e96f9b6d9ea3080", size = 4969416 },
    { url = "https://files.pythonhosted.org/packages/42/07/b29571a58a3a80681722ea8ed0ba569211d9bb8531ad49b5cacf6d409185/lxml-5.3.0-cp311-cp311-manylinux_2_28_x86_64.whl", hash = "sha256:eec1bb8cdbba2925bedc887bc0609a80e599c75b12d87ae42ac23fd199445654", size = 5013672 },
    { url = "https://files.pythonhosted.org/packages/b9/93/bde740d5a58cf04cbd38e3dd93ad1e36c2f95553bbf7d57807bc6815d926/lxml-5.3.0-cp311-cp311-musllinux_1_2_aarch64.whl", hash = "sha256:6a7095eeec6f89111d03dabfe5883a1fd54da319c94e0fb104ee8f23616b572d", size = 4878644 },
    { url = "https://files.pythonhosted.org/packages/56/b5/645c8c02721d49927c93181de4017164ec0e141413577687c3df8ff0800f/lxml-5.3.0-cp311-cp311-musllinux_1_2_ppc64le.whl", hash = "sha256:6f651ebd0b21ec65dfca93aa629610a0dbc13dbc13554f19b0113da2e61a4763", size = 5511531 },
    { url = "https://files.pythonhosted.org/packages/85/3f/6a99a12d9438316f4fc86ef88c5d4c8fb674247b17f3173ecadd8346b671/lxml-5.3.0-cp311-cp311-musllinux_1_2_s390x.whl", hash = "sha256:f422a209d2455c56849442ae42f25dbaaba1c6c3f501d58761c619c7836642ec", size = 5402065 },
    { url = "https://files.pythonhosted.org/packages/80/8a/df47bff6ad5ac57335bf552babfb2408f9eb680c074ec1ba412a1a6af2c5/lxml-5.3.0-cp311-cp311-musllinux_1_2_x86_64.whl", hash = "sha256:62f7fdb0d1ed2065451f086519865b4c90aa19aed51081979ecd05a21eb4d1be", size = 5069775 },
    { url = "https://files.pythonhosted.org/packages/08/ae/e7ad0f0fbe4b6368c5ee1e3ef0c3365098d806d42379c46c1ba2802a52f7/lxml-5.3.0-cp311-cp311-win32.whl", hash = "sha256:c6379f35350b655fd817cd0d6cbeef7f265f3ae5fedb1caae2eb442bbeae9ab9", size = 3474226 },
    { url = "https://files.pythonhosted.org/packages/c3/b5/91c2249bfac02ee514ab135e9304b89d55967be7e53e94a879b74eec7a5c/lxml-5.3.0-cp311-cp311-win_amd64.whl", hash = "sha256:9c52100e2c2dbb0649b90467935c4b0de5528833c76a35ea1a2691ec9f1ee7a1", size = 3814971 },
    { url = "https://files.pythonhosted.org/packages/eb/6d/d1f1c5e40c64bf62afd7a3f9b34ce18a586a1cccbf71e783cd0a6d8e8971/lxml-5.3.0-cp312-cp312-macosx_10_9_universal2.whl", hash = "sha256:e99f5507401436fdcc85036a2e7dc2e28d962550afe1cbfc07c40e454256a859", size = 8171753 },
    { url = "https://files.pythonhosted.org/packages/bd/83/26b1864921869784355459f374896dcf8b44d4af3b15d7697e9156cb2de9/lxml-5.3.0-cp312-cp312-macosx_10_9_x86_64.whl", hash = "sha256:384aacddf2e5813a36495233b64cb96b1949da72bef933918ba5c84e06af8f0e", size = 4441955 },
    { url = "https://files.pythonhosted.org/packages/e0/d2/e9bff9fb359226c25cda3538f664f54f2804f4b37b0d7c944639e1a51f69/lxml-5.3.0-cp312-cp312-manylinux_2_12_i686.manylinux2010_i686.manylinux_2_17_i686.manylinux2014_i686.whl", hash = "sha256:874a216bf6afaf97c263b56371434e47e2c652d215788396f60477540298218f", size = 5050778 },
    { url = "https://files.pythonhosted.org/packages/88/69/6972bfafa8cd3ddc8562b126dd607011e218e17be313a8b1b9cc5a0ee876/lxml-5.3.0-cp312-cp312-manylinux_2_17_aarch64.manylinux2014_aarch64.whl", hash = "sha256:65ab5685d56914b9a2a34d67dd5488b83213d680b0c5d10b47f81da5a16b0b0e", size = 4748628 },
    { url = "https://files.pythonhosted.org/packages/5d/ea/a6523c7c7f6dc755a6eed3d2f6d6646617cad4d3d6d8ce4ed71bfd2362c8/lxml-5.3.0-cp312-cp312-manylinux_2_17_ppc64le.manylinux2014_ppc64le.whl", hash = "sha256:aac0bbd3e8dd2d9c45ceb82249e8bdd3ac99131a32b4d35c8af3cc9db1657179", size = 5322215 },
    { url = "https://files.pythonhosted.org/packages/99/37/396fbd24a70f62b31d988e4500f2068c7f3fd399d2fd45257d13eab51a6f/lxml-5.3.0-cp312-cp312-manylinux_2_17_s390x.manylinux2014_s390x.whl", hash = "sha256:b369d3db3c22ed14c75ccd5af429086f166a19627e84a8fdade3f8f31426e52a", size = 4813963 },
    { url = "https://files.pythonhosted.org/packages/09/91/e6136f17459a11ce1757df864b213efbeab7adcb2efa63efb1b846ab6723/lxml-5.3.0-cp312-cp312-manylinux_2_17_x86_64.manylinux2014_x86_64.whl", hash = "sha256:c24037349665434f375645fa9d1f5304800cec574d0310f618490c871fd902b3", size = 4923353 },
    { url = "https://files.pythonhosted.org/packages/1d/7c/2eeecf87c9a1fca4f84f991067c693e67340f2b7127fc3eca8fa29d75ee3/lxml-5.3.0-cp312-cp312-manylinux_2_28_aarch64.whl", hash = "sha256:62d172f358f33a26d6b41b28c170c63886742f5b6772a42b59b4f0fa10526cb1", size = 4740541 },
    { url = "https://files.pythonhosted.org/packages/3b/ed/4c38ba58defca84f5f0d0ac2480fdcd99fc7ae4b28fc417c93640a6949ae/lxml-5.3.0-cp312-cp312-manylinux_2_28_ppc64le.whl", hash = "sha256:c1f794c02903c2824fccce5b20c339a1a14b114e83b306ff11b597c5f71a1c8d", size = 5346504 },
    { url = "https://files.pythonhosted.org/packages/a5/22/bbd3995437e5745cb4c2b5d89088d70ab19d4feabf8a27a24cecb9745464/lxml-5.3.0-cp312-cp312-manylinux_2_28_s390x.whl", hash = "sha256:5d6a6972b93c426ace71e0be9a6f4b2cfae9b1baed2eed2006076a746692288c", size = 4898077 },
    { url = "https://files.pythonhosted.org/packages/0a/6e/94537acfb5b8f18235d13186d247bca478fea5e87d224644e0fe907df976/lxml-5.3.0-cp312-cp312-manylinux_2_28_x86_64.whl", hash = "sha256:3879cc6ce938ff4eb4900d901ed63555c778731a96365e53fadb36437a131a99", size = 4946543 },
    { url = "https://files.pythonhosted.org/packages/8d/e8/4b15df533fe8e8d53363b23a41df9be907330e1fa28c7ca36893fad338ee/lxml-5.3.0-cp312-cp312-musllinux_1_2_aarch64.whl", hash = "sha256:74068c601baff6ff021c70f0935b0c7bc528baa8ea210c202e03757c68c5a4ff", size = 4816841 },
    { url = "https://files.pythonhosted.org/packages/1a/e7/03f390ea37d1acda50bc538feb5b2bda6745b25731e4e76ab48fae7106bf/lxml-5.3.0-cp312-cp312-musllinux_1_2_ppc64le.whl", hash = "sha256:ecd4ad8453ac17bc7ba3868371bffb46f628161ad0eefbd0a855d2c8c32dd81a", size = 5417341 },
    { url = "https://files.pythonhosted.org/packages/ea/99/d1133ab4c250da85a883c3b60249d3d3e7c64f24faff494cf0fd23f91e80/lxml-5.3.0-cp312-cp312-musllinux_1_2_s390x.whl", hash = "sha256:7e2f58095acc211eb9d8b5771bf04df9ff37d6b87618d1cbf85f92399c98dae8", size = 5327539 },
    { url = "https://files.pythonhosted.org/packages/7d/ed/e6276c8d9668028213df01f598f385b05b55a4e1b4662ee12ef05dab35aa/lxml-5.3.0-cp312-cp312-musllinux_1_2_x86_64.whl", hash = "sha256:e63601ad5cd8f860aa99d109889b5ac34de571c7ee902d6812d5d9ddcc77fa7d", size = 5012542 },
    { url = "https://files.pythonhosted.org/packages/36/88/684d4e800f5aa28df2a991a6a622783fb73cf0e46235cfa690f9776f032e/lxml-5.3.0-cp312-cp312-win32.whl", hash = "sha256:17e8d968d04a37c50ad9c456a286b525d78c4a1c15dd53aa46c1d8e06bf6fa30", size = 3486454 },
    { url = "https://files.pythonhosted.org/packages/fc/82/ace5a5676051e60355bd8fb945df7b1ba4f4fb8447f2010fb816bfd57724/lxml-5.3.0-cp312-cp312-win_amd64.whl", hash = "sha256:c1a69e58a6bb2de65902051d57fde951febad631a20a64572677a1052690482f", size = 3816857 },
    { url = "https://files.pythonhosted.org/packages/94/6a/42141e4d373903bfea6f8e94b2f554d05506dfda522ada5343c651410dc8/lxml-5.3.0-cp313-cp313-macosx_10_13_universal2.whl", hash = "sha256:8c72e9563347c7395910de6a3100a4840a75a6f60e05af5e58566868d5eb2d6a", size = 8156284 },
    { url = "https://files.pythonhosted.org/packages/91/5e/fa097f0f7d8b3d113fb7312c6308af702f2667f22644441715be961f2c7e/lxml-5.3.0-cp313-cp313-macosx_10_13_x86_64.whl", hash = "sha256:e92ce66cd919d18d14b3856906a61d3f6b6a8500e0794142338da644260595cd", size = 4432407 },
    { url = "https://files.pythonhosted.org/packages/2d/a1/b901988aa6d4ff937f2e5cfc114e4ec561901ff00660c3e56713642728da/lxml-5.3.0-cp313-cp313-manylinux_2_12_i686.manylinux2010_i686.manylinux_2_17_i686.manylinux2014_i686.whl", hash = "sha256:1d04f064bebdfef9240478f7a779e8c5dc32b8b7b0b2fc6a62e39b928d428e51", size = 5048331 },
    { url = "https://files.pythonhosted.org/packages/30/0f/b2a54f48e52de578b71bbe2a2f8160672a8a5e103df3a78da53907e8c7ed/lxml-5.3.0-cp313-cp313-manylinux_2_17_aarch64.manylinux2014_aarch64.whl", hash = "sha256:5c2fb570d7823c2bbaf8b419ba6e5662137f8166e364a8b2b91051a1fb40ab8b", size = 4744835 },
    { url = "https://files.pythonhosted.org/packages/82/9d/b000c15538b60934589e83826ecbc437a1586488d7c13f8ee5ff1f79a9b8/lxml-5.3.0-cp313-cp313-manylinux_2_17_ppc64le.manylinux2014_ppc64le.whl", hash = "sha256:0c120f43553ec759f8de1fee2f4794452b0946773299d44c36bfe18e83caf002", size = 5316649 },
    { url = "https://files.pythonhosted.org/packages/e3/ee/ffbb9eaff5e541922611d2c56b175c45893d1c0b8b11e5a497708a6a3b3b/lxml-5.3.0-cp313-cp313-manylinux_2_17_s390x.manylinux2014_s390x.whl", hash = "sha256:562e7494778a69086f0312ec9689f6b6ac1c6b65670ed7d0267e49f57ffa08c4", size = 4812046 },
    { url = "https://files.pythonhosted.org/packages/15/ff/7ff89d567485c7b943cdac316087f16b2399a8b997007ed352a1248397e5/lxml-5.3.0-cp313-cp313-manylinux_2_17_x86_64.manylinux2014_x86_64.whl", hash = "sha256:423b121f7e6fa514ba0c7918e56955a1d4470ed35faa03e3d9f0e3baa4c7e492", size = 4918597 },
    { url = "https://files.pythonhosted.org/packages/c6/a3/535b6ed8c048412ff51268bdf4bf1cf052a37aa7e31d2e6518038a883b29/lxml-5.3.0-cp313-cp313-manylinux_2_28_aarch64.whl", hash = "sha256:c00f323cc00576df6165cc9d21a4c21285fa6b9989c5c39830c3903dc4303ef3", size = 4738071 },
    { url = "https://files.pythonhosted.org/packages/7a/8f/cbbfa59cb4d4fd677fe183725a76d8c956495d7a3c7f111ab8f5e13d2e83/lxml-5.3.0-cp313-cp313-manylinux_2_28_ppc64le.whl", hash = "sha256:1fdc9fae8dd4c763e8a31e7630afef517eab9f5d5d31a278df087f307bf601f4", size = 5342213 },
    { url = "https://files.pythonhosted.org/packages/5c/fb/db4c10dd9958d4b52e34d1d1f7c1f434422aeaf6ae2bbaaff2264351d944/lxml-5.3.0-cp313-cp313-manylinux_2_28_s390x.whl", hash = "sha256:658f2aa69d31e09699705949b5fc4719cbecbd4a97f9656a232e7d6c7be1a367", size = 4893749 },
    { url = "https://files.pythonhosted.org/packages/f2/38/bb4581c143957c47740de18a3281a0cab7722390a77cc6e610e8ebf2d736/lxml-5.3.0-cp313-cp313-manylinux_2_28_x86_64.whl", hash = "sha256:1473427aff3d66a3fa2199004c3e601e6c4500ab86696edffdbc84954c72d832", size = 4945901 },
    { url = "https://files.pythonhosted.org/packages/fc/d5/18b7de4960c731e98037bd48fa9f8e6e8f2558e6fbca4303d9b14d21ef3b/lxml-5.3.0-cp313-cp313-musllinux_1_2_aarch64.whl", hash = "sha256:a87de7dd873bf9a792bf1e58b1c3887b9264036629a5bf2d2e6579fe8e73edff", size = 4815447 },
    { url = "https://files.pythonhosted.org/packages/97/a8/cd51ceaad6eb849246559a8ef60ae55065a3df550fc5fcd27014361c1bab/lxml-5.3.0-cp313-cp313-musllinux_1_2_ppc64le.whl", hash = "sha256:0d7b36afa46c97875303a94e8f3ad932bf78bace9e18e603f2085b652422edcd", size = 5411186 },
    { url = "https://files.pythonhosted.org/packages/89/c3/1e3dabab519481ed7b1fdcba21dcfb8832f57000733ef0e71cf6d09a5e03/lxml-5.3.0-cp313-cp313-musllinux_1_2_s390x.whl", hash = "sha256:cf120cce539453ae086eacc0130a324e7026113510efa83ab42ef3fcfccac7fb", size = 5324481 },
    { url = "https://files.pythonhosted.org/packages/b6/17/71e9984cf0570cd202ac0a1c9ed5c1b8889b0fc8dc736f5ef0ffb181c284/lxml-5.3.0-cp313-cp313-musllinux_1_2_x86_64.whl", hash = "sha256:df5c7333167b9674aa8ae1d4008fa4bc17a313cc490b2cca27838bbdcc6bb15b", size = 5011053 },
    { url = "https://files.pythonhosted.org/packages/69/68/9f7e6d3312a91e30829368c2b3217e750adef12a6f8eb10498249f4e8d72/lxml-5.3.0-cp313-cp313-win32.whl", hash = "sha256:c802e1c2ed9f0c06a65bc4ed0189d000ada8049312cfeab6ca635e39c9608957", size = 3485634 },
    { url = "https://files.pythonhosted.org/packages/7d/db/214290d58ad68c587bd5d6af3d34e56830438733d0d0856c0275fde43652/lxml-5.3.0-cp313-cp313-win_amd64.whl", hash = "sha256:406246b96d552e0503e17a1006fd27edac678b3fcc9f1be71a2f94b4ff61528d", size = 3814417 },
    { url = "https://files.pythonhosted.org/packages/99/f7/b73a431c8500565aa500e99e60b448d305eaf7c0b4c893c7c5a8a69cc595/lxml-5.3.0-pp310-pypy310_pp73-macosx_10_15_x86_64.whl", hash = "sha256:7b1cd427cb0d5f7393c31b7496419da594fe600e6fdc4b105a54f82405e6626c", size = 3925431 },
    { url = "https://files.pythonhosted.org/packages/db/48/4a206623c0d093d0e3b15f415ffb4345b0bdf661a3d0b15a112948c033c7/lxml-5.3.0-pp310-pypy310_pp73-manylinux_2_17_aarch64.manylinux2014_aarch64.whl", hash = "sha256:51806cfe0279e06ed8500ce19479d757db42a30fd509940b1701be9c86a5ff9a", size = 4216683 },
    { url = "https://files.pythonhosted.org/packages/54/47/577820c45dd954523ae8453b632d91e76da94ca6d9ee40d8c98dd86f916b/lxml-5.3.0-pp310-pypy310_pp73-manylinux_2_17_x86_64.manylinux2014_x86_64.whl", hash = "sha256:ee70d08fd60c9565ba8190f41a46a54096afa0eeb8f76bd66f2c25d3b1b83005", size = 4326732 },
    { url = "https://files.pythonhosted.org/packages/68/de/96cb6d3269bc994b4f5ede8ca7bf0840f5de0a278bc6e50cb317ff71cafa/lxml-5.3.0-pp310-pypy310_pp73-manylinux_2_28_aarch64.whl", hash = "sha256:8dc2c0395bea8254d8daebc76dcf8eb3a95ec2a46fa6fae5eaccee366bfe02ce", size = 4218377 },
    { url = "https://files.pythonhosted.org/packages/a5/43/19b1ef6cbffa4244a217f95cc5f41a6cb4720fed33510a49670b03c5f1a0/lxml-5.3.0-pp310-pypy310_pp73-manylinux_2_28_x86_64.whl", hash = "sha256:6ba0d3dcac281aad8a0e5b14c7ed6f9fa89c8612b47939fc94f80b16e2e9bc83", size = 4351237 },
    { url = "https://files.pythonhosted.org/packages/ba/b2/6a22fb5c0885da3b00e116aee81f0b829ec9ac8f736cd414b4a09413fc7d/lxml-5.3.0-pp310-pypy310_pp73-win_amd64.whl", hash = "sha256:6e91cf736959057f7aac7adfc83481e03615a8e8dd5758aa1d95ea69e8931dba", size = 3487557 },
]

[[package]]
name = "mako"
version = "1.3.5"
source = { registry = "https://pypi.org/simple" }
dependencies = [
    { name = "markupsafe" },
]
sdist = { url = "https://files.pythonhosted.org/packages/67/03/fb5ba97ff65ce64f6d35b582aacffc26b693a98053fa831ab43a437cbddb/Mako-1.3.5.tar.gz", hash = "sha256:48dbc20568c1d276a2698b36d968fa76161bf127194907ea6fc594fa81f943bc", size = 392738 }
wheels = [
    { url = "https://files.pythonhosted.org/packages/03/62/70f5a0c2dd208f9f3f2f9afd103aec42ee4d9ad2401d78342f75e9b8da36/Mako-1.3.5-py3-none-any.whl", hash = "sha256:260f1dbc3a519453a9c856dedfe4beb4e50bd5a26d96386cb6c80856556bb91a", size = 78565 },
]

[[package]]
name = "markdown-it-py"
version = "3.0.0"
source = { registry = "https://pypi.org/simple" }
dependencies = [
    { name = "mdurl" },
]
sdist = { url = "https://files.pythonhosted.org/packages/38/71/3b932df36c1a044d397a1f92d1cf91ee0a503d91e470cbd670aa66b07ed0/markdown-it-py-3.0.0.tar.gz", hash = "sha256:e3f60a94fa066dc52ec76661e37c851cb232d92f9886b15cb560aaada2df8feb", size = 74596 }
wheels = [
    { url = "https://files.pythonhosted.org/packages/42/d7/1ec15b46af6af88f19b8e5ffea08fa375d433c998b8a7639e76935c14f1f/markdown_it_py-3.0.0-py3-none-any.whl", hash = "sha256:355216845c60bd96232cd8d8c40e8f9765cc86f46880e43a8fd22dc1a1a8cab1", size = 87528 },
]

[[package]]
name = "markupsafe"
version = "2.1.5"
source = { registry = "https://pypi.org/simple" }
sdist = { url = "https://files.pythonhosted.org/packages/87/5b/aae44c6655f3801e81aa3eef09dbbf012431987ba564d7231722f68df02d/MarkupSafe-2.1.5.tar.gz", hash = "sha256:d283d37a890ba4c1ae73ffadf8046435c76e7bc2247bbb63c00bd1a709c6544b", size = 19384 }
wheels = [
    { url = "https://files.pythonhosted.org/packages/e4/54/ad5eb37bf9d51800010a74e4665425831a9db4e7c4e0fde4352e391e808e/MarkupSafe-2.1.5-cp310-cp310-macosx_10_9_universal2.whl", hash = "sha256:a17a92de5231666cfbe003f0e4b9b3a7ae3afb1ec2845aadc2bacc93ff85febc", size = 18206 },
    { url = "https://files.pythonhosted.org/packages/6a/4a/a4d49415e600bacae038c67f9fecc1d5433b9d3c71a4de6f33537b89654c/MarkupSafe-2.1.5-cp310-cp310-macosx_10_9_x86_64.whl", hash = "sha256:72b6be590cc35924b02c78ef34b467da4ba07e4e0f0454a2c5907f473fc50ce5", size = 14079 },
    { url = "https://files.pythonhosted.org/packages/0a/7b/85681ae3c33c385b10ac0f8dd025c30af83c78cec1c37a6aa3b55e67f5ec/MarkupSafe-2.1.5-cp310-cp310-manylinux_2_17_aarch64.manylinux2014_aarch64.whl", hash = "sha256:e61659ba32cf2cf1481e575d0462554625196a1f2fc06a1c777d3f48e8865d46", size = 26620 },
    { url = "https://files.pythonhosted.org/packages/7c/52/2b1b570f6b8b803cef5ac28fdf78c0da318916c7d2fe9402a84d591b394c/MarkupSafe-2.1.5-cp310-cp310-manylinux_2_17_x86_64.manylinux2014_x86_64.whl", hash = "sha256:2174c595a0d73a3080ca3257b40096db99799265e1c27cc5a610743acd86d62f", size = 25818 },
    { url = "https://files.pythonhosted.org/packages/29/fe/a36ba8c7ca55621620b2d7c585313efd10729e63ef81e4e61f52330da781/MarkupSafe-2.1.5-cp310-cp310-manylinux_2_5_i686.manylinux1_i686.manylinux_2_17_i686.manylinux2014_i686.whl", hash = "sha256:ae2ad8ae6ebee9d2d94b17fb62763125f3f374c25618198f40cbb8b525411900", size = 25493 },
    { url = "https://files.pythonhosted.org/packages/60/ae/9c60231cdfda003434e8bd27282b1f4e197ad5a710c14bee8bea8a9ca4f0/MarkupSafe-2.1.5-cp310-cp310-musllinux_1_1_aarch64.whl", hash = "sha256:075202fa5b72c86ad32dc7d0b56024ebdbcf2048c0ba09f1cde31bfdd57bcfff", size = 30630 },
    { url = "https://files.pythonhosted.org/packages/65/dc/1510be4d179869f5dafe071aecb3f1f41b45d37c02329dfba01ff59e5ac5/MarkupSafe-2.1.5-cp310-cp310-musllinux_1_1_i686.whl", hash = "sha256:598e3276b64aff0e7b3451b72e94fa3c238d452e7ddcd893c3ab324717456bad", size = 29745 },
    { url = "https://files.pythonhosted.org/packages/30/39/8d845dd7d0b0613d86e0ef89549bfb5f61ed781f59af45fc96496e897f3a/MarkupSafe-2.1.5-cp310-cp310-musllinux_1_1_x86_64.whl", hash = "sha256:fce659a462a1be54d2ffcacea5e3ba2d74daa74f30f5f143fe0c58636e355fdd", size = 30021 },
    { url = "https://files.pythonhosted.org/packages/c7/5c/356a6f62e4f3c5fbf2602b4771376af22a3b16efa74eb8716fb4e328e01e/MarkupSafe-2.1.5-cp310-cp310-win32.whl", hash = "sha256:d9fad5155d72433c921b782e58892377c44bd6252b5af2f67f16b194987338a4", size = 16659 },
    { url = "https://files.pythonhosted.org/packages/69/48/acbf292615c65f0604a0c6fc402ce6d8c991276e16c80c46a8f758fbd30c/MarkupSafe-2.1.5-cp310-cp310-win_amd64.whl", hash = "sha256:bf50cd79a75d181c9181df03572cdce0fbb75cc353bc350712073108cba98de5", size = 17213 },
    { url = "https://files.pythonhosted.org/packages/11/e7/291e55127bb2ae67c64d66cef01432b5933859dfb7d6949daa721b89d0b3/MarkupSafe-2.1.5-cp311-cp311-macosx_10_9_universal2.whl", hash = "sha256:629ddd2ca402ae6dbedfceeba9c46d5f7b2a61d9749597d4307f943ef198fc1f", size = 18219 },
    { url = "https://files.pythonhosted.org/packages/6b/cb/aed7a284c00dfa7c0682d14df85ad4955a350a21d2e3b06d8240497359bf/MarkupSafe-2.1.5-cp311-cp311-macosx_10_9_x86_64.whl", hash = "sha256:5b7b716f97b52c5a14bffdf688f971b2d5ef4029127f1ad7a513973cfd818df2", size = 14098 },
    { url = "https://files.pythonhosted.org/packages/1c/cf/35fe557e53709e93feb65575c93927942087e9b97213eabc3fe9d5b25a55/MarkupSafe-2.1.5-cp311-cp311-manylinux_2_17_aarch64.manylinux2014_aarch64.whl", hash = "sha256:6ec585f69cec0aa07d945b20805be741395e28ac1627333b1c5b0105962ffced", size = 29014 },
    { url = "https://files.pythonhosted.org/packages/97/18/c30da5e7a0e7f4603abfc6780574131221d9148f323752c2755d48abad30/MarkupSafe-2.1.5-cp311-cp311-manylinux_2_17_x86_64.manylinux2014_x86_64.whl", hash = "sha256:b91c037585eba9095565a3556f611e3cbfaa42ca1e865f7b8015fe5c7336d5a5", size = 28220 },
    { url = "https://files.pythonhosted.org/packages/0c/40/2e73e7d532d030b1e41180807a80d564eda53babaf04d65e15c1cf897e40/MarkupSafe-2.1.5-cp311-cp311-manylinux_2_5_i686.manylinux1_i686.manylinux_2_17_i686.manylinux2014_i686.whl", hash = "sha256:7502934a33b54030eaf1194c21c692a534196063db72176b0c4028e140f8f32c", size = 27756 },
    { url = "https://files.pythonhosted.org/packages/18/46/5dca760547e8c59c5311b332f70605d24c99d1303dd9a6e1fc3ed0d73561/MarkupSafe-2.1.5-cp311-cp311-musllinux_1_1_aarch64.whl", hash = "sha256:0e397ac966fdf721b2c528cf028494e86172b4feba51d65f81ffd65c63798f3f", size = 33988 },
    { url = "https://files.pythonhosted.org/packages/6d/c5/27febe918ac36397919cd4a67d5579cbbfa8da027fa1238af6285bb368ea/MarkupSafe-2.1.5-cp311-cp311-musllinux_1_1_i686.whl", hash = "sha256:c061bb86a71b42465156a3ee7bd58c8c2ceacdbeb95d05a99893e08b8467359a", size = 32718 },
    { url = "https://files.pythonhosted.org/packages/f8/81/56e567126a2c2bc2684d6391332e357589a96a76cb9f8e5052d85cb0ead8/MarkupSafe-2.1.5-cp311-cp311-musllinux_1_1_x86_64.whl", hash = "sha256:3a57fdd7ce31c7ff06cdfbf31dafa96cc533c21e443d57f5b1ecc6cdc668ec7f", size = 33317 },
    { url = "https://files.pythonhosted.org/packages/00/0b/23f4b2470accb53285c613a3ab9ec19dc944eaf53592cb6d9e2af8aa24cc/MarkupSafe-2.1.5-cp311-cp311-win32.whl", hash = "sha256:397081c1a0bfb5124355710fe79478cdbeb39626492b15d399526ae53422b906", size = 16670 },
    { url = "https://files.pythonhosted.org/packages/b7/a2/c78a06a9ec6d04b3445a949615c4c7ed86a0b2eb68e44e7541b9d57067cc/MarkupSafe-2.1.5-cp311-cp311-win_amd64.whl", hash = "sha256:2b7c57a4dfc4f16f7142221afe5ba4e093e09e728ca65c51f5620c9aaeb9a617", size = 17224 },
    { url = "https://files.pythonhosted.org/packages/53/bd/583bf3e4c8d6a321938c13f49d44024dbe5ed63e0a7ba127e454a66da974/MarkupSafe-2.1.5-cp312-cp312-macosx_10_9_universal2.whl", hash = "sha256:8dec4936e9c3100156f8a2dc89c4b88d5c435175ff03413b443469c7c8c5f4d1", size = 18215 },
    { url = "https://files.pythonhosted.org/packages/48/d6/e7cd795fc710292c3af3a06d80868ce4b02bfbbf370b7cee11d282815a2a/MarkupSafe-2.1.5-cp312-cp312-macosx_10_9_x86_64.whl", hash = "sha256:3c6b973f22eb18a789b1460b4b91bf04ae3f0c4234a0a6aa6b0a92f6f7b951d4", size = 14069 },
    { url = "https://files.pythonhosted.org/packages/51/b5/5d8ec796e2a08fc814a2c7d2584b55f889a55cf17dd1a90f2beb70744e5c/MarkupSafe-2.1.5-cp312-cp312-manylinux_2_17_aarch64.manylinux2014_aarch64.whl", hash = "sha256:ac07bad82163452a6884fe8fa0963fb98c2346ba78d779ec06bd7a6262132aee", size = 29452 },
    { url = "https://files.pythonhosted.org/packages/0a/0d/2454f072fae3b5a137c119abf15465d1771319dfe9e4acbb31722a0fff91/MarkupSafe-2.1.5-cp312-cp312-manylinux_2_17_x86_64.manylinux2014_x86_64.whl", hash = "sha256:f5dfb42c4604dddc8e4305050aa6deb084540643ed5804d7455b5df8fe16f5e5", size = 28462 },
    { url = "https://files.pythonhosted.org/packages/2d/75/fd6cb2e68780f72d47e6671840ca517bda5ef663d30ada7616b0462ad1e3/MarkupSafe-2.1.5-cp312-cp312-manylinux_2_5_i686.manylinux1_i686.manylinux_2_17_i686.manylinux2014_i686.whl", hash = "sha256:ea3d8a3d18833cf4304cd2fc9cbb1efe188ca9b5efef2bdac7adc20594a0e46b", size = 27869 },
    { url = "https://files.pythonhosted.org/packages/b0/81/147c477391c2750e8fc7705829f7351cf1cd3be64406edcf900dc633feb2/MarkupSafe-2.1.5-cp312-cp312-musllinux_1_1_aarch64.whl", hash = "sha256:d050b3361367a06d752db6ead6e7edeb0009be66bc3bae0ee9d97fb326badc2a", size = 33906 },
    { url = "https://files.pythonhosted.org/packages/8b/ff/9a52b71839d7a256b563e85d11050e307121000dcebc97df120176b3ad93/MarkupSafe-2.1.5-cp312-cp312-musllinux_1_1_i686.whl", hash = "sha256:bec0a414d016ac1a18862a519e54b2fd0fc8bbfd6890376898a6c0891dd82e9f", size = 32296 },
    { url = "https://files.pythonhosted.org/packages/88/07/2dc76aa51b481eb96a4c3198894f38b480490e834479611a4053fbf08623/MarkupSafe-2.1.5-cp312-cp312-musllinux_1_1_x86_64.whl", hash = "sha256:58c98fee265677f63a4385256a6d7683ab1832f3ddd1e66fe948d5880c21a169", size = 33038 },
    { url = "https://files.pythonhosted.org/packages/96/0c/620c1fb3661858c0e37eb3cbffd8c6f732a67cd97296f725789679801b31/MarkupSafe-2.1.5-cp312-cp312-win32.whl", hash = "sha256:8590b4ae07a35970728874632fed7bd57b26b0102df2d2b233b6d9d82f6c62ad", size = 16572 },
    { url = "https://files.pythonhosted.org/packages/3f/14/c3554d512d5f9100a95e737502f4a2323a1959f6d0d01e0d0997b35f7b10/MarkupSafe-2.1.5-cp312-cp312-win_amd64.whl", hash = "sha256:823b65d8706e32ad2df51ed89496147a42a2a6e01c13cfb6ffb8b1e92bc910bb", size = 17127 },
]

[[package]]
name = "mdurl"
version = "0.1.2"
source = { registry = "https://pypi.org/simple" }
sdist = { url = "https://files.pythonhosted.org/packages/d6/54/cfe61301667036ec958cb99bd3efefba235e65cdeb9c84d24a8293ba1d90/mdurl-0.1.2.tar.gz", hash = "sha256:bb413d29f5eea38f31dd4754dd7377d4465116fb207585f97bf925588687c1ba", size = 8729 }
wheels = [
    { url = "https://files.pythonhosted.org/packages/b3/38/89ba8ad64ae25be8de66a6d463314cf1eb366222074cfda9ee839c56a4b4/mdurl-0.1.2-py3-none-any.whl", hash = "sha256:84008a41e51615a49fc9966191ff91509e3c40b939176e643fd50a5c2196b8f8", size = 9979 },
]

[[package]]
name = "more-itertools"
version = "10.5.0"
source = { registry = "https://pypi.org/simple" }
sdist = { url = "https://files.pythonhosted.org/packages/51/78/65922308c4248e0eb08ebcbe67c95d48615cc6f27854b6f2e57143e9178f/more-itertools-10.5.0.tar.gz", hash = "sha256:5482bfef7849c25dc3c6dd53a6173ae4795da2a41a80faea6700d9f5846c5da6", size = 121020 }
wheels = [
    { url = "https://files.pythonhosted.org/packages/48/7e/3a64597054a70f7c86eb0a7d4fc315b8c1ab932f64883a297bdffeb5f967/more_itertools-10.5.0-py3-none-any.whl", hash = "sha256:037b0d3203ce90cca8ab1defbbdac29d5f993fc20131f3664dc8d6acfa872aef", size = 60952 },
]

[[package]]
name = "mypy"
version = "1.11.2"
source = { registry = "https://pypi.org/simple" }
dependencies = [
    { name = "mypy-extensions" },
    { name = "tomli", marker = "python_full_version < '3.11'" },
    { name = "typing-extensions" },
]
sdist = { url = "https://files.pythonhosted.org/packages/5c/86/5d7cbc4974fd564550b80fbb8103c05501ea11aa7835edf3351d90095896/mypy-1.11.2.tar.gz", hash = "sha256:7f9993ad3e0ffdc95c2a14b66dee63729f021968bff8ad911867579c65d13a79", size = 3078806 }
wheels = [
    { url = "https://files.pythonhosted.org/packages/78/cd/815368cd83c3a31873e5e55b317551500b12f2d1d7549720632f32630333/mypy-1.11.2-cp310-cp310-macosx_10_9_x86_64.whl", hash = "sha256:d42a6dd818ffce7be66cce644f1dff482f1d97c53ca70908dff0b9ddc120b77a", size = 10939401 },
    { url = "https://files.pythonhosted.org/packages/f1/27/e18c93a195d2fad75eb96e1f1cbc431842c332e8eba2e2b77eaf7313c6b7/mypy-1.11.2-cp310-cp310-macosx_11_0_arm64.whl", hash = "sha256:801780c56d1cdb896eacd5619a83e427ce436d86a3bdf9112527f24a66618fef", size = 10111697 },
    { url = "https://files.pythonhosted.org/packages/dc/08/cdc1fc6d0d5a67d354741344cc4aa7d53f7128902ebcbe699ddd4f15a61c/mypy-1.11.2-cp310-cp310-manylinux_2_17_x86_64.manylinux2014_x86_64.manylinux_2_28_x86_64.whl", hash = "sha256:41ea707d036a5307ac674ea172875f40c9d55c5394f888b168033177fce47383", size = 12500508 },
    { url = "https://files.pythonhosted.org/packages/64/12/aad3af008c92c2d5d0720ea3b6674ba94a98cdb86888d389acdb5f218c30/mypy-1.11.2-cp310-cp310-musllinux_1_1_x86_64.whl", hash = "sha256:6e658bd2d20565ea86da7d91331b0eed6d2eee22dc031579e6297f3e12c758c8", size = 13020712 },
    { url = "https://files.pythonhosted.org/packages/03/e6/a7d97cc124a565be5e9b7d5c2a6ebf082379ffba99646e4863ed5bbcb3c3/mypy-1.11.2-cp310-cp310-win_amd64.whl", hash = "sha256:478db5f5036817fe45adb7332d927daa62417159d49783041338921dcf646fc7", size = 9567319 },
    { url = "https://files.pythonhosted.org/packages/e2/aa/cc56fb53ebe14c64f1fe91d32d838d6f4db948b9494e200d2f61b820b85d/mypy-1.11.2-cp311-cp311-macosx_10_9_x86_64.whl", hash = "sha256:75746e06d5fa1e91bfd5432448d00d34593b52e7e91a187d981d08d1f33d4385", size = 10859630 },
    { url = "https://files.pythonhosted.org/packages/04/c8/b19a760fab491c22c51975cf74e3d253b8c8ce2be7afaa2490fbf95a8c59/mypy-1.11.2-cp311-cp311-macosx_11_0_arm64.whl", hash = "sha256:a976775ab2256aadc6add633d44f100a2517d2388906ec4f13231fafbb0eccca", size = 10037973 },
    { url = "https://files.pythonhosted.org/packages/88/57/7e7e39f2619c8f74a22efb9a4c4eff32b09d3798335625a124436d121d89/mypy-1.11.2-cp311-cp311-manylinux_2_17_x86_64.manylinux2014_x86_64.manylinux_2_28_x86_64.whl", hash = "sha256:cd953f221ac1379050a8a646585a29574488974f79d8082cedef62744f0a0104", size = 12416659 },
    { url = "https://files.pythonhosted.org/packages/fc/a6/37f7544666b63a27e46c48f49caeee388bf3ce95f9c570eb5cfba5234405/mypy-1.11.2-cp311-cp311-musllinux_1_1_x86_64.whl", hash = "sha256:57555a7715c0a34421013144a33d280e73c08df70f3a18a552938587ce9274f4", size = 12897010 },
    { url = "https://files.pythonhosted.org/packages/84/8b/459a513badc4d34acb31c736a0101c22d2bd0697b969796ad93294165cfb/mypy-1.11.2-cp311-cp311-win_amd64.whl", hash = "sha256:36383a4fcbad95f2657642a07ba22ff797de26277158f1cc7bd234821468b1b6", size = 9562873 },
    { url = "https://files.pythonhosted.org/packages/35/3a/ed7b12ecc3f6db2f664ccf85cb2e004d3e90bec928e9d7be6aa2f16b7cdf/mypy-1.11.2-cp312-cp312-macosx_10_9_x86_64.whl", hash = "sha256:e8960dbbbf36906c5c0b7f4fbf2f0c7ffb20f4898e6a879fcf56a41a08b0d318", size = 10990335 },
    { url = "https://files.pythonhosted.org/packages/04/e4/1a9051e2ef10296d206519f1df13d2cc896aea39e8683302f89bf5792a59/mypy-1.11.2-cp312-cp312-macosx_11_0_arm64.whl", hash = "sha256:06d26c277962f3fb50e13044674aa10553981ae514288cb7d0a738f495550b36", size = 10007119 },
    { url = "https://files.pythonhosted.org/packages/f3/3c/350a9da895f8a7e87ade0028b962be0252d152e0c2fbaafa6f0658b4d0d4/mypy-1.11.2-cp312-cp312-manylinux_2_17_x86_64.manylinux2014_x86_64.manylinux_2_28_x86_64.whl", hash = "sha256:6e7184632d89d677973a14d00ae4d03214c8bc301ceefcdaf5c474866814c987", size = 12506856 },
    { url = "https://files.pythonhosted.org/packages/b6/49/ee5adf6a49ff13f4202d949544d3d08abb0ea1f3e7f2a6d5b4c10ba0360a/mypy-1.11.2-cp312-cp312-musllinux_1_1_x86_64.whl", hash = "sha256:3a66169b92452f72117e2da3a576087025449018afc2d8e9bfe5ffab865709ca", size = 12952066 },
    { url = "https://files.pythonhosted.org/packages/27/c0/b19d709a42b24004d720db37446a42abadf844d5c46a2c442e2a074d70d9/mypy-1.11.2-cp312-cp312-win_amd64.whl", hash = "sha256:969ea3ef09617aff826885a22ece0ddef69d95852cdad2f60c8bb06bf1f71f70", size = 9664000 },
    { url = "https://files.pythonhosted.org/packages/42/3a/bdf730640ac523229dd6578e8a581795720a9321399de494374afc437ec5/mypy-1.11.2-py3-none-any.whl", hash = "sha256:b499bc07dbdcd3de92b0a8b29fdf592c111276f6a12fe29c30f6c417dd546d12", size = 2619625 },
]

[[package]]
name = "mypy-extensions"
version = "1.0.0"
source = { registry = "https://pypi.org/simple" }
sdist = { url = "https://files.pythonhosted.org/packages/98/a4/1ab47638b92648243faf97a5aeb6ea83059cc3624972ab6b8d2316078d3f/mypy_extensions-1.0.0.tar.gz", hash = "sha256:75dbf8955dc00442a438fc4d0666508a9a97b6bd41aa2f0ffe9d2f2725af0782", size = 4433 }
wheels = [
    { url = "https://files.pythonhosted.org/packages/2a/e2/5d3f6ada4297caebe1a2add3b126fe800c96f56dbe5d1988a2cbe0b267aa/mypy_extensions-1.0.0-py3-none-any.whl", hash = "sha256:4392f6c0eb8a5668a69e23d168ffa70f0be9ccfd32b5cc2d26a34ae5b844552d", size = 4695 },
]

[[package]]
name = "nodeenv"
version = "1.9.1"
source = { registry = "https://pypi.org/simple" }
sdist = { url = "https://files.pythonhosted.org/packages/43/16/fc88b08840de0e0a72a2f9d8c6bae36be573e475a6326ae854bcc549fc45/nodeenv-1.9.1.tar.gz", hash = "sha256:6ec12890a2dab7946721edbfbcd91f3319c6ccc9aec47be7c7e6b7011ee6645f", size = 47437 }
wheels = [
    { url = "https://files.pythonhosted.org/packages/d2/1d/1b658dbd2b9fa9c4c9f32accbfc0205d532c8c6194dc0f2a4c0428e7128a/nodeenv-1.9.1-py2.py3-none-any.whl", hash = "sha256:ba11c9782d29c27c70ffbdda2d7415098754709be8a7056d79a737cd901155c9", size = 22314 },
]

[[package]]
name = "packaging"
version = "24.1"
source = { registry = "https://pypi.org/simple" }
sdist = { url = "https://files.pythonhosted.org/packages/51/65/50db4dda066951078f0a96cf12f4b9ada6e4b811516bf0262c0f4f7064d4/packaging-24.1.tar.gz", hash = "sha256:026ed72c8ed3fcce5bf8950572258698927fd1dbda10a5e981cdf0ac37f4f002", size = 148788 }
wheels = [
    { url = "https://files.pythonhosted.org/packages/08/aa/cc0199a5f0ad350994d660967a8efb233fe0416e4639146c089643407ce6/packaging-24.1-py3-none-any.whl", hash = "sha256:5b8f2217dbdbd2f7f384c41c628544e6d52f2d0f53c6d0c3ea61aa5d1d7ff124", size = 53985 },
]

[[package]]
name = "platformdirs"
version = "4.3.6"
source = { registry = "https://pypi.org/simple" }
sdist = { url = "https://files.pythonhosted.org/packages/13/fc/128cc9cb8f03208bdbf93d3aa862e16d376844a14f9a0ce5cf4507372de4/platformdirs-4.3.6.tar.gz", hash = "sha256:357fb2acbc885b0419afd3ce3ed34564c13c9b95c89360cd9563f73aa5e2b907", size = 21302 }
wheels = [
    { url = "https://files.pythonhosted.org/packages/3c/a6/bc1012356d8ece4d66dd75c4b9fc6c1f6650ddd5991e421177d9f8f671be/platformdirs-4.3.6-py3-none-any.whl", hash = "sha256:73e575e1408ab8103900836b97580d5307456908a03e92031bab39e4554cc3fb", size = 18439 },
]

[[package]]
name = "pluggy"
version = "1.5.0"
source = { registry = "https://pypi.org/simple" }
sdist = { url = "https://files.pythonhosted.org/packages/96/2d/02d4312c973c6050a18b314a5ad0b3210edb65a906f868e31c111dede4a6/pluggy-1.5.0.tar.gz", hash = "sha256:2cffa88e94fdc978c4c574f15f9e59b7f4201d439195c3715ca9e2486f1d0cf1", size = 67955 }
wheels = [
    { url = "https://files.pythonhosted.org/packages/88/5f/e351af9a41f866ac3f1fac4ca0613908d9a41741cfcf2228f4ad853b697d/pluggy-1.5.0-py3-none-any.whl", hash = "sha256:44e1ad92c8ca002de6377e165f3e0f1be63266ab4d554740532335b9d75ea669", size = 20556 },
]

[[package]]
name = "pre-commit"
version = "3.8.0"
source = { registry = "https://pypi.org/simple" }
dependencies = [
    { name = "cfgv" },
    { name = "identify" },
    { name = "nodeenv" },
    { name = "pyyaml" },
    { name = "virtualenv" },
]
sdist = { url = "https://files.pythonhosted.org/packages/64/10/97ee2fa54dff1e9da9badbc5e35d0bbaef0776271ea5907eccf64140f72f/pre_commit-3.8.0.tar.gz", hash = "sha256:8bb6494d4a20423842e198980c9ecf9f96607a07ea29549e180eef9ae80fe7af", size = 177815 }
wheels = [
    { url = "https://files.pythonhosted.org/packages/07/92/caae8c86e94681b42c246f0bca35c059a2f0529e5b92619f6aba4cf7e7b6/pre_commit-3.8.0-py2.py3-none-any.whl", hash = "sha256:9a90a53bf82fdd8778d58085faf8d83df56e40dfe18f45b19446e26bf1b3a63f", size = 204643 },
]

[[package]]
name = "premailer"
version = "3.10.0"
source = { registry = "https://pypi.org/simple" }
dependencies = [
    { name = "cachetools" },
    { name = "cssselect" },
    { name = "cssutils" },
    { name = "lxml" },
    { name = "requests" },
]
sdist = { url = "https://files.pythonhosted.org/packages/a3/6f/e49bd31941eff2987076383fa6d811eb785a28f498f5bb131e981bd71e13/premailer-3.10.0.tar.gz", hash = "sha256:d1875a8411f5dc92b53ef9f193db6c0f879dc378d618e0ad292723e388bfe4c2", size = 24342 }
wheels = [
    { url = "https://files.pythonhosted.org/packages/b1/07/4e8d94f94c7d41ca5ddf8a9695ad87b888104e2fd41a35546c1dc9ca74ac/premailer-3.10.0-py2.py3-none-any.whl", hash = "sha256:021b8196364d7df96d04f9ade51b794d0b77bcc19e998321c515633a2273be1a", size = 19544 },
]

[[package]]
name = "psycopg"
version = "3.2.2"
source = { registry = "https://pypi.org/simple" }
dependencies = [
    { name = "typing-extensions", marker = "python_full_version < '3.13'" },
    { name = "tzdata", marker = "sys_platform == 'win32'" },
]
sdist = { url = "https://files.pythonhosted.org/packages/fe/70/d1e4c251be6e0752cbc7408f0556f8f922690837309442b9019122295712/psycopg-3.2.2.tar.gz", hash = "sha256:8bad2e497ce22d556dac1464738cb948f8d6bab450d965cf1d8a8effd52412e0", size = 155483 }
wheels = [
    { url = "https://files.pythonhosted.org/packages/3f/89/e63ec25b80290c4a923cdb5ecd5dbc85e310f93fb84b7f294006c9269d95/psycopg-3.2.2-py3-none-any.whl", hash = "sha256:babf565d459d8f72fb65da5e211dd0b58a52c51e4e1fa9cadecff42d6b7619b2", size = 197852 },
]

[package.optional-dependencies]
binary = [
    { name = "psycopg-binary", marker = "implementation_name != 'pypy'" },
]

[[package]]
name = "psycopg-binary"
version = "3.2.2"
source = { registry = "https://pypi.org/simple" }
wheels = [
    { url = "https://files.pythonhosted.org/packages/01/42/f5a181d07c0ae5c8091449fda45d562d3b0861c127b94d7009eaea45c61f/psycopg_binary-3.2.2-cp310-cp310-macosx_12_0_x86_64.whl", hash = "sha256:8eacbf58d4f8d7bc82e0a60476afa2622b5a58f639a3cc2710e3e37b72aff3cb", size = 3381668 },
    { url = "https://files.pythonhosted.org/packages/ce/fb/66d2e3e5d550ba3b9d33e30bf6d5beb871a85eb95553c851fce7f09f8a1e/psycopg_binary-3.2.2-cp310-cp310-macosx_14_0_arm64.whl", hash = "sha256:d07e62476ee8c54853b2b8cfdf3858a574218103b4cd213211f64326c7812437", size = 3502272 },
    { url = "https://files.pythonhosted.org/packages/f0/8d/758da39eca57f046ee712ad4c310840bcc08d889042d1b297cd28c78e909/psycopg_binary-3.2.2-cp310-cp310-manylinux_2_17_aarch64.manylinux2014_aarch64.whl", hash = "sha256:c22e615ee0ecfc6687bb8a39a4ed9d6bac030b5e72ac15e7324fd6e48979af71", size = 4467251 },
    { url = "https://files.pythonhosted.org/packages/91/bb/1abb1ccc318eb878acf9637479334de7406529516126e4af48b16dd85426/psycopg_binary-3.2.2-cp310-cp310-manylinux_2_17_i686.manylinux2014_i686.whl", hash = "sha256:ec29c7ec136263628e3f09a53e51d0a4b1ad765a6e45135707bfa848b39113f9", size = 4268614 },
    { url = "https://files.pythonhosted.org/packages/f5/1a/14b4ae68f1c7cfba543883987d2f134eca31b0983bb684a52e0f51f3ac21/psycopg_binary-3.2.2-cp310-cp310-manylinux_2_17_ppc64le.manylinux2014_ppc64le.whl", hash = "sha256:035753f80cbbf6aceca6386f53e139df70c7aca057b0592711047b5a8cfef8bb", size = 4512352 },
    { url = "https://files.pythonhosted.org/packages/12/44/53df01c7c7cffb351cafa88c58692fab0ab962edd89f22974cbfc38b6677/psycopg_binary-3.2.2-cp310-cp310-manylinux_2_17_x86_64.manylinux2014_x86_64.whl", hash = "sha256:c9ee99336151ff7c30682f2ef9cb1174d235bc1471322faabba97f9db1398167", size = 4212477 },
    { url = "https://files.pythonhosted.org/packages/b7/31/c918927692fc5a9c4db0a7c454e1595e9d40378d5c526d26505f310e4068/psycopg_binary-3.2.2-cp310-cp310-musllinux_1_2_aarch64.whl", hash = "sha256:a60674dff4a4194e88312b463fb84ac80924c2b9e25d0e0460f3176bf1af4a6b", size = 3137907 },
    { url = "https://files.pythonhosted.org/packages/cb/65/538aa057b3e8245a31ea8baac93df9947ee1b2ebf4c02014a556cddd875e/psycopg_binary-3.2.2-cp310-cp310-musllinux_1_2_i686.whl", hash = "sha256:3c701507a49340de422d77a6ce95918a0019990bbf27daec35aa40050c6eadb6", size = 3113363 },
    { url = "https://files.pythonhosted.org/packages/dc/81/eaee4f05bcba19984615e90319c429d125d07e5f0fe8c8ec3025901de4df/psycopg_binary-3.2.2-cp310-cp310-musllinux_1_2_ppc64le.whl", hash = "sha256:1b3c5a04eaf8866e399315cff2e810260cce10b797437a9f49fd71b5f4b94d0a", size = 3220512 },
    { url = "https://files.pythonhosted.org/packages/48/cc/1d0f82a47216f925e36be6f6d7be61984a5168ff8c0496c57f468cc0e219/psycopg_binary-3.2.2-cp310-cp310-musllinux_1_2_x86_64.whl", hash = "sha256:0ad9c09de4c262f516ae6891d042a4325649b18efa39dd82bbe0f7bc95c37bfb", size = 3255023 },
    { url = "https://files.pythonhosted.org/packages/d0/29/c45760ba6218eae37474aa5f46c1f55b290a6d4b86c0c59e60fa5613257a/psycopg_binary-3.2.2-cp310-cp310-win_amd64.whl", hash = "sha256:bf1d3582185cb43ecc27403bee2f5405b7a45ccaab46c8508d9a9327341574fc", size = 2921688 },
    { url = "https://files.pythonhosted.org/packages/1f/1a/76299ad86a01f57a67961c4a45ce06c6eb8e76b8bc7bfb92548c62a6fa72/psycopg_binary-3.2.2-cp311-cp311-macosx_12_0_x86_64.whl", hash = "sha256:554d208757129d34fa47b7c890f9ef922f754e99c6b089cb3a209aa0fe282682", size = 3390336 },
    { url = "https://files.pythonhosted.org/packages/c2/1d/04fbcadd568eb0ee04b0d99286fe4ffd6c76c9cdd130e58d477617b77941/psycopg_binary-3.2.2-cp311-cp311-macosx_14_0_arm64.whl", hash = "sha256:71dc3cc10d1fd7d26a3079d0a5b4a8e8ad0d7b89a702ceb7605a52e4395be122", size = 3507406 },
    { url = "https://files.pythonhosted.org/packages/60/00/094a437f68d83fef4dd139630dfb0e060fcf2a7ac68fffdb63b2f3eaa43a/psycopg_binary-3.2.2-cp311-cp311-manylinux_2_17_aarch64.manylinux2014_aarch64.whl", hash = "sha256:a86f578d63f2e1fdf87c9adaed4ff23d7919bda8791cf1380fa4cf3a857ccb8b", size = 4463745 },
    { url = "https://files.pythonhosted.org/packages/ea/de/0303e807a33251dec41aec709c3041b9ffd86b67d997088c504a24e90ba3/psycopg_binary-3.2.2-cp311-cp311-manylinux_2_17_i686.manylinux2014_i686.whl", hash = "sha256:1a4eb737682c02a602a12aa85a492608066f77793dab681b1c4e885fedc160b1", size = 4263212 },
    { url = "https://files.pythonhosted.org/packages/3f/0d/8fa059bd936bb8e95164cc549d2eaaeaeb7df3a069bbb0ea01b48fab10a4/psycopg_binary-3.2.2-cp311-cp311-manylinux_2_17_ppc64le.manylinux2014_ppc64le.whl", hash = "sha256:9e120a576e74e4e612c48f4b021e322e320ca102534d78a0ca4db2ffd058ae8d", size = 4513242 },
    { url = "https://files.pythonhosted.org/packages/1f/a5/9904c4ae040eef6cdb81c04e43b834302cfd3e47ee7cab8878d114abb168/psycopg_binary-3.2.2-cp311-cp311-manylinux_2_17_x86_64.manylinux2014_x86_64.whl", hash = "sha256:849d518e7d4c6186e1e48ea2ac2671912edf7e732fffe6f01dfed61cf0245de4", size = 4207852 },
    { url = "https://files.pythonhosted.org/packages/07/b7/24438b2ecb3ae8ceea44cf6e2bb92baac6be9b3d92c2940c89b3aa8e520e/psycopg_binary-3.2.2-cp311-cp311-musllinux_1_2_aarch64.whl", hash = "sha256:8ee2b19152bcec8f356f989c31768702be5f139b4d51094273c4a9ddc8c55380", size = 3134053 },
    { url = "https://files.pythonhosted.org/packages/83/e3/d0157858ad814cdc6cf9f9b7543c736f6b56ab9d8dc1b4ca56908ec03586/psycopg_binary-3.2.2-cp311-cp311-musllinux_1_2_i686.whl", hash = "sha256:00273dd011892e8216fcef76b42f775ddaa6348664a7fffae2a27c9557f45bfa", size = 3110817 },
    { url = "https://files.pythonhosted.org/packages/9f/fc/8554c822a80a08cd17b9e2a4e8fc098c940e972e01bc9e3f3774b9e02d54/psycopg_binary-3.2.2-cp311-cp311-musllinux_1_2_ppc64le.whl", hash = "sha256:4bcb489615d7e56d1de42937e6a0fc13f766505729afdb54c2947a52db295220", size = 3214760 },
    { url = "https://files.pythonhosted.org/packages/6a/4d/a12d8a301fbd4416ebdb3f019c777a17edea0452278f630f83237cbcc3d4/psycopg_binary-3.2.2-cp311-cp311-musllinux_1_2_x86_64.whl", hash = "sha256:06963f88916a177df95aaed27101af0989ba206654743b1a0e050b9d8e734686", size = 3253951 },
    { url = "https://files.pythonhosted.org/packages/09/0f/120b190ddaf6afed1eaa2fbc89e29ec810d8af44ff3599521f69f89b64b3/psycopg_binary-3.2.2-cp311-cp311-win_amd64.whl", hash = "sha256:ed1ad836a0c21890c7f84e73c7ef1ed0950e0e4b0d8e49b609b6fd9c13f2ca21", size = 2924949 },
    { url = "https://files.pythonhosted.org/packages/1e/9a/68b76a795fe620c8848c758d12860b8b94998f374882dbf8ea4bc343b9e1/psycopg_binary-3.2.2-cp312-cp312-macosx_12_0_x86_64.whl", hash = "sha256:0dd314229885a81f9497875295d8788e651b78945627540f1e78ed71595e614a", size = 3361334 },
    { url = "https://files.pythonhosted.org/packages/0d/0c/f91242672c58bce7c290e11128569fe66ed27552388499cd80d75a5d4d0d/psycopg_binary-3.2.2-cp312-cp312-macosx_14_0_arm64.whl", hash = "sha256:989acbe2f552769cdb780346cea32d86e7c117044238d5172ac10b025fe47194", size = 3504380 },
    { url = "https://files.pythonhosted.org/packages/e4/45/5fa47240357dea3646f3492d20141a5869cfaedcd5c64499622db7b17a8f/psycopg_binary-3.2.2-cp312-cp312-manylinux_2_17_aarch64.manylinux2014_aarch64.whl", hash = "sha256:566b1c530898590f0ac9d949cf94351c08d73c89f8800c74c0a63ffd89a383c8", size = 4443783 },
    { url = "https://files.pythonhosted.org/packages/ee/e5/9da098d1f7c1b064b39a2499cb4dfebe8fa5a48a132c3f544dab994199c4/psycopg_binary-3.2.2-cp312-cp312-manylinux_2_17_i686.manylinux2014_i686.whl", hash = "sha256:68d03efab7e2830a0df3aa4c29a708930e3f6b9fd98774ff9c4fd1f33deafecc", size = 4247070 },
    { url = "https://files.pythonhosted.org/packages/ba/44/c905a0ce2c66c0250a4ddce8eef41edc728bd2055ecaf8bd23468110c3f4/psycopg_binary-3.2.2-cp312-cp312-manylinux_2_17_ppc64le.manylinux2014_ppc64le.whl", hash = "sha256:1e1f013bfb744023df23750fde51edcb606def8328473361db3c192c392c6060", size = 4483735 },
    { url = "https://files.pythonhosted.org/packages/30/2d/9f6bfcff78b643d220e088d91103fde70d193b9745d8999c7654ad45cd65/psycopg_binary-3.2.2-cp312-cp312-manylinux_2_17_x86_64.manylinux2014_x86_64.whl", hash = "sha256:a06136aab55a2de7dd4e2555badae276846827cfb023e6ba1b22f7a7b88e3f1b", size = 4186284 },
    { url = "https://files.pythonhosted.org/packages/44/48/79e7886a28818fdb4d5d39a86b5769bb33681ac23efe23accdaab42514c6/psycopg_binary-3.2.2-cp312-cp312-musllinux_1_2_aarch64.whl", hash = "sha256:020c5154be144a1440cf87eae012b9004fb414ae4b9e7b1b9fb808fe39e96e83", size = 3110593 },
    { url = "https://files.pythonhosted.org/packages/5c/93/83d5610d259feb1d4d2d37cc0e1781f0d1632c885f5e2f85808b5b196552/psycopg_binary-3.2.2-cp312-cp312-musllinux_1_2_i686.whl", hash = "sha256:ef341c556aeaa43a2729b07b04e20bfffdcf3d96c4a96e728ca94fe4ce632d8c", size = 3095074 },
    { url = "https://files.pythonhosted.org/packages/b6/94/3126db7a06fa9fe2ab3b1d6dd7a4add6bc1596b6864e01a77239702827b4/psycopg_binary-3.2.2-cp312-cp312-musllinux_1_2_ppc64le.whl", hash = "sha256:66de2dd7d37bf66eb234ca9d907f5cd8caca43ff8d8a50dd5c15844d1cf0390c", size = 3184181 },
    { url = "https://files.pythonhosted.org/packages/6c/0e/6cce5ffaa25a25ede5ff08e757232bb425cacafe622627f29d286774073b/psycopg_binary-3.2.2-cp312-cp312-musllinux_1_2_x86_64.whl", hash = "sha256:2eb6f8f410dbbb71b8c633f283b8588b63bee0a7321f00ab76e9c800c593f732", size = 3229942 },
    { url = "https://files.pythonhosted.org/packages/10/31/951247b07205711115307f36ec3dbf6726101e086562febf6f989cbd6b95/psycopg_binary-3.2.2-cp312-cp312-win_amd64.whl", hash = "sha256:b45553c6b614d02e1486585980afdfd18f0000aac668e2e87c6e32da1adb051a", size = 2912528 },
    { url = "https://files.pythonhosted.org/packages/87/e5/245f749abdfc33b42ec2bc4d89fe2cdb29cd40dca7156d0e09308c33f933/psycopg_binary-3.2.2-cp313-cp313-macosx_12_0_x86_64.whl", hash = "sha256:1ee891287c2da57e7fee31fbe2fbcdf57125768133d811b02e9523d5a052eb28", size = 3358682 },
    { url = "https://files.pythonhosted.org/packages/93/dc/047a90e2bfd80a8414f5a203c7ff1747e3b3f43231c3c8059e8be91849cc/psycopg_binary-3.2.2-cp313-cp313-macosx_14_0_arm64.whl", hash = "sha256:5e95e4a8076ac7611e571623e1113fa84fd48c0459601969ffbf534d7aa236e7", size = 3500354 },
    { url = "https://files.pythonhosted.org/packages/df/72/b905dec41c30a8aad21f7767b21d3e5d3b9a7e92c1844678e4083d79257b/psycopg_binary-3.2.2-cp313-cp313-manylinux_2_17_aarch64.manylinux2014_aarch64.whl", hash = "sha256:6269d79a3d7d76b6fcf0fafae8444da00e83777a6c68c43851351a571ad37155", size = 4445322 },
    { url = "https://files.pythonhosted.org/packages/aa/41/aef11d4cda1af4a8181fbd578af39d6920232624fc6222f6b2f9758cc0e0/psycopg_binary-3.2.2-cp313-cp313-manylinux_2_17_i686.manylinux2014_i686.whl", hash = "sha256:d6dd5d21a298c3c53af20ced8da4ae4cd038c6fe88c80842a8888fa3660b2094", size = 4248626 },
    { url = "https://files.pythonhosted.org/packages/6c/75/39ed8598f44188e4985f31f2639aa9894851fdfbf061bf926744b08b5790/psycopg_binary-3.2.2-cp313-cp313-manylinux_2_17_ppc64le.manylinux2014_ppc64le.whl", hash = "sha256:4cf64e41e238620f05aad862f06bc8424f8f320d8075f1499bd85a225d18bd57", size = 4485767 },
    { url = "https://files.pythonhosted.org/packages/00/5a/ecdc4cf957d0658f77cc6fa61f6ee2e5118c914e5f93497375023389a1e5/psycopg_binary-3.2.2-cp313-cp313-manylinux_2_17_x86_64.manylinux2014_x86_64.whl", hash = "sha256:3c482c3236ded54add31136a91d5223b233ec301f297fa2db79747404222dca6", size = 4188840 },
    { url = "https://files.pythonhosted.org/packages/2d/71/af4c47a665d13d2477085f77fb64195da5d6463dd54fc3a8bdfd5c082d24/psycopg_binary-3.2.2-cp313-cp313-musllinux_1_2_aarch64.whl", hash = "sha256:0718be095cefdad712542169d16fa58b3bd9200a3de1b0217ae761cdec1cf569", size = 3114998 },
    { url = "https://files.pythonhosted.org/packages/38/8f/6d56168d2ce7e7d802e09a4288faceb52f28bd4023cde72ede9e848c9f9b/psycopg_binary-3.2.2-cp313-cp313-musllinux_1_2_i686.whl", hash = "sha256:fb303b03c243a9041e1873b596e246f7caaf01710b312fafa65b1db5cd77dd6f", size = 3095882 },
    { url = "https://files.pythonhosted.org/packages/8b/76/c77643d97292673d8a5e3eea643812d585993155658f840c86bfa855e077/psycopg_binary-3.2.2-cp313-cp313-musllinux_1_2_ppc64le.whl", hash = "sha256:705da5bc4364bd7529473225fca02b795653bc5bd824dbe43e1df0b1a40fe691", size = 3189435 },
    { url = "https://files.pythonhosted.org/packages/30/31/b4ea793bdf44acca51e3fa6f68cc80d03725e8ef87fc2ee2b332c49fa521/psycopg_binary-3.2.2-cp313-cp313-musllinux_1_2_x86_64.whl", hash = "sha256:05406b96139912574571b1c56bb023839a9146cf4b57c4548f36251dd5909fa1", size = 3233951 },
    { url = "https://files.pythonhosted.org/packages/49/e3/633d6d05e40651acb30458e296c90e878fa4caf3b3c21bb9e6adc912b811/psycopg_binary-3.2.2-cp313-cp313-win_amd64.whl", hash = "sha256:7c357cf87e8d7612cfe781225be7669f35038a765d1b53ec9605f6c5aef9ee85", size = 2913412 },
]

[[package]]
name = "pydantic"
version = "2.9.2"
source = { registry = "https://pypi.org/simple" }
dependencies = [
    { name = "annotated-types" },
    { name = "pydantic-core" },
    { name = "typing-extensions" },
]
sdist = { url = "https://files.pythonhosted.org/packages/a9/b7/d9e3f12af310e1120c21603644a1cd86f59060e040ec5c3a80b8f05fae30/pydantic-2.9.2.tar.gz", hash = "sha256:d155cef71265d1e9807ed1c32b4c8deec042a44a50a4188b25ac67ecd81a9c0f", size = 769917 }
wheels = [
    { url = "https://files.pythonhosted.org/packages/df/e4/ba44652d562cbf0bf320e0f3810206149c8a4e99cdbf66da82e97ab53a15/pydantic-2.9.2-py3-none-any.whl", hash = "sha256:f048cec7b26778210e28a0459867920654d48e5e62db0958433636cde4254f12", size = 434928 },
]

[[package]]
name = "pydantic-core"
version = "2.23.4"
source = { registry = "https://pypi.org/simple" }
dependencies = [
    { name = "typing-extensions" },
]
sdist = { url = "https://files.pythonhosted.org/packages/e2/aa/6b6a9b9f8537b872f552ddd46dd3da230367754b6f707b8e1e963f515ea3/pydantic_core-2.23.4.tar.gz", hash = "sha256:2584f7cf844ac4d970fba483a717dbe10c1c1c96a969bf65d61ffe94df1b2863", size = 402156 }
wheels = [
    { url = "https://files.pythonhosted.org/packages/5c/8b/d3ae387f66277bd8104096d6ec0a145f4baa2966ebb2cad746c0920c9526/pydantic_core-2.23.4-cp310-cp310-macosx_10_12_x86_64.whl", hash = "sha256:b10bd51f823d891193d4717448fab065733958bdb6a6b351967bd349d48d5c9b", size = 1867835 },
    { url = "https://files.pythonhosted.org/packages/46/76/f68272e4c3a7df8777798282c5e47d508274917f29992d84e1898f8908c7/pydantic_core-2.23.4-cp310-cp310-macosx_11_0_arm64.whl", hash = "sha256:4fc714bdbfb534f94034efaa6eadd74e5b93c8fa6315565a222f7b6f42ca1166", size = 1776689 },
    { url = "https://files.pythonhosted.org/packages/cc/69/5f945b4416f42ea3f3bc9d2aaec66c76084a6ff4ff27555bf9415ab43189/pydantic_core-2.23.4-cp310-cp310-manylinux_2_17_aarch64.manylinux2014_aarch64.whl", hash = "sha256:63e46b3169866bd62849936de036f901a9356e36376079b05efa83caeaa02ceb", size = 1800748 },
    { url = "https://files.pythonhosted.org/packages/50/ab/891a7b0054bcc297fb02d44d05c50e68154e31788f2d9d41d0b72c89fdf7/pydantic_core-2.23.4-cp310-cp310-manylinux_2_17_armv7l.manylinux2014_armv7l.whl", hash = "sha256:ed1a53de42fbe34853ba90513cea21673481cd81ed1be739f7f2efb931b24916", size = 1806469 },
    { url = "https://files.pythonhosted.org/packages/31/7c/6e3fa122075d78f277a8431c4c608f061881b76c2b7faca01d317ee39b5d/pydantic_core-2.23.4-cp310-cp310-manylinux_2_17_ppc64le.manylinux2014_ppc64le.whl", hash = "sha256:cfdd16ab5e59fc31b5e906d1a3f666571abc367598e3e02c83403acabc092e07", size = 2002246 },
    { url = "https://files.pythonhosted.org/packages/ad/6f/22d5692b7ab63fc4acbc74de6ff61d185804a83160adba5e6cc6068e1128/pydantic_core-2.23.4-cp310-cp310-manylinux_2_17_s390x.manylinux2014_s390x.whl", hash = "sha256:255a8ef062cbf6674450e668482456abac99a5583bbafb73f9ad469540a3a232", size = 2659404 },
    { url = "https://files.pythonhosted.org/packages/11/ac/1e647dc1121c028b691028fa61a4e7477e6aeb5132628fde41dd34c1671f/pydantic_core-2.23.4-cp310-cp310-manylinux_2_17_x86_64.manylinux2014_x86_64.whl", hash = "sha256:4a7cd62e831afe623fbb7aabbb4fe583212115b3ef38a9f6b71869ba644624a2", size = 2053940 },
    { url = "https://files.pythonhosted.org/packages/91/75/984740c17f12c3ce18b5a2fcc4bdceb785cce7df1511a4ce89bca17c7e2d/pydantic_core-2.23.4-cp310-cp310-manylinux_2_5_i686.manylinux1_i686.whl", hash = "sha256:f09e2ff1f17c2b51f2bc76d1cc33da96298f0a036a137f5440ab3ec5360b624f", size = 1921437 },
    { url = "https://files.pythonhosted.org/packages/a0/74/13c5f606b64d93f0721e7768cd3e8b2102164866c207b8cd6f90bb15d24f/pydantic_core-2.23.4-cp310-cp310-musllinux_1_1_aarch64.whl", hash = "sha256:e38e63e6f3d1cec5a27e0afe90a085af8b6806ee208b33030e65b6516353f1a3", size = 1966129 },
    { url = "https://files.pythonhosted.org/packages/18/03/9c4aa5919457c7b57a016c1ab513b1a926ed9b2bb7915bf8e506bf65c34b/pydantic_core-2.23.4-cp310-cp310-musllinux_1_1_x86_64.whl", hash = "sha256:0dbd8dbed2085ed23b5c04afa29d8fd2771674223135dc9bc937f3c09284d071", size = 2110908 },
    { url = "https://files.pythonhosted.org/packages/92/2c/053d33f029c5dc65e5cf44ff03ceeefb7cce908f8f3cca9265e7f9b540c8/pydantic_core-2.23.4-cp310-none-win32.whl", hash = "sha256:6531b7ca5f951d663c339002e91aaebda765ec7d61b7d1e3991051906ddde119", size = 1735278 },
    { url = "https://files.pythonhosted.org/packages/de/81/7dfe464eca78d76d31dd661b04b5f2036ec72ea8848dd87ab7375e185c23/pydantic_core-2.23.4-cp310-none-win_amd64.whl", hash = "sha256:7c9129eb40958b3d4500fa2467e6a83356b3b61bfff1b414c7361d9220f9ae8f", size = 1917453 },
    { url = "https://files.pythonhosted.org/packages/5d/30/890a583cd3f2be27ecf32b479d5d615710bb926d92da03e3f7838ff3e58b/pydantic_core-2.23.4-cp311-cp311-macosx_10_12_x86_64.whl", hash = "sha256:77733e3892bb0a7fa797826361ce8a9184d25c8dffaec60b7ffe928153680ba8", size = 1865160 },
    { url = "https://files.pythonhosted.org/packages/1d/9a/b634442e1253bc6889c87afe8bb59447f106ee042140bd57680b3b113ec7/pydantic_core-2.23.4-cp311-cp311-macosx_11_0_arm64.whl", hash = "sha256:1b84d168f6c48fabd1f2027a3d1bdfe62f92cade1fb273a5d68e621da0e44e6d", size = 1776777 },
    { url = "https://files.pythonhosted.org/packages/75/9a/7816295124a6b08c24c96f9ce73085032d8bcbaf7e5a781cd41aa910c891/pydantic_core-2.23.4-cp311-cp311-manylinux_2_17_aarch64.manylinux2014_aarch64.whl", hash = "sha256:df49e7a0861a8c36d089c1ed57d308623d60416dab2647a4a17fe050ba85de0e", size = 1799244 },
    { url = "https://files.pythonhosted.org/packages/a9/8f/89c1405176903e567c5f99ec53387449e62f1121894aa9fc2c4fdc51a59b/pydantic_core-2.23.4-cp311-cp311-manylinux_2_17_armv7l.manylinux2014_armv7l.whl", hash = "sha256:ff02b6d461a6de369f07ec15e465a88895f3223eb75073ffea56b84d9331f607", size = 1805307 },
    { url = "https://files.pythonhosted.org/packages/d5/a5/1a194447d0da1ef492e3470680c66048fef56fc1f1a25cafbea4bc1d1c48/pydantic_core-2.23.4-cp311-cp311-manylinux_2_17_ppc64le.manylinux2014_ppc64le.whl", hash = "sha256:996a38a83508c54c78a5f41456b0103c30508fed9abcad0a59b876d7398f25fd", size = 2000663 },
    { url = "https://files.pythonhosted.org/packages/13/a5/1df8541651de4455e7d587cf556201b4f7997191e110bca3b589218745a5/pydantic_core-2.23.4-cp311-cp311-manylinux_2_17_s390x.manylinux2014_s390x.whl", hash = "sha256:d97683ddee4723ae8c95d1eddac7c192e8c552da0c73a925a89fa8649bf13eea", size = 2655941 },
    { url = "https://files.pythonhosted.org/packages/44/31/a3899b5ce02c4316865e390107f145089876dff7e1dfc770a231d836aed8/pydantic_core-2.23.4-cp311-cp311-manylinux_2_17_x86_64.manylinux2014_x86_64.whl", hash = "sha256:216f9b2d7713eb98cb83c80b9c794de1f6b7e3145eef40400c62e86cee5f4e1e", size = 2052105 },
    { url = "https://files.pythonhosted.org/packages/1b/aa/98e190f8745d5ec831f6d5449344c48c0627ac5fed4e5340a44b74878f8e/pydantic_core-2.23.4-cp311-cp311-manylinux_2_5_i686.manylinux1_i686.whl", hash = "sha256:6f783e0ec4803c787bcea93e13e9932edab72068f68ecffdf86a99fd5918878b", size = 1919967 },
    { url = "https://files.pythonhosted.org/packages/ae/35/b6e00b6abb2acfee3e8f85558c02a0822e9a8b2f2d812ea8b9079b118ba0/pydantic_core-2.23.4-cp311-cp311-musllinux_1_1_aarch64.whl", hash = "sha256:d0776dea117cf5272382634bd2a5c1b6eb16767c223c6a5317cd3e2a757c61a0", size = 1964291 },
    { url = "https://files.pythonhosted.org/packages/13/46/7bee6d32b69191cd649bbbd2361af79c472d72cb29bb2024f0b6e350ba06/pydantic_core-2.23.4-cp311-cp311-musllinux_1_1_x86_64.whl", hash = "sha256:d5f7a395a8cf1621939692dba2a6b6a830efa6b3cee787d82c7de1ad2930de64", size = 2109666 },
    { url = "https://files.pythonhosted.org/packages/39/ef/7b34f1b122a81b68ed0a7d0e564da9ccdc9a2924c8d6c6b5b11fa3a56970/pydantic_core-2.23.4-cp311-none-win32.whl", hash = "sha256:74b9127ffea03643e998e0c5ad9bd3811d3dac8c676e47db17b0ee7c3c3bf35f", size = 1732940 },
    { url = "https://files.pythonhosted.org/packages/2f/76/37b7e76c645843ff46c1d73e046207311ef298d3f7b2f7d8f6ac60113071/pydantic_core-2.23.4-cp311-none-win_amd64.whl", hash = "sha256:98d134c954828488b153d88ba1f34e14259284f256180ce659e8d83e9c05eaa3", size = 1916804 },
    { url = "https://files.pythonhosted.org/packages/74/7b/8e315f80666194b354966ec84b7d567da77ad927ed6323db4006cf915f3f/pydantic_core-2.23.4-cp312-cp312-macosx_10_12_x86_64.whl", hash = "sha256:f3e0da4ebaef65158d4dfd7d3678aad692f7666877df0002b8a522cdf088f231", size = 1856459 },
    { url = "https://files.pythonhosted.org/packages/14/de/866bdce10ed808323d437612aca1ec9971b981e1c52e5e42ad9b8e17a6f6/pydantic_core-2.23.4-cp312-cp312-macosx_11_0_arm64.whl", hash = "sha256:f69a8e0b033b747bb3e36a44e7732f0c99f7edd5cea723d45bc0d6e95377ffee", size = 1770007 },
    { url = "https://files.pythonhosted.org/packages/dc/69/8edd5c3cd48bb833a3f7ef9b81d7666ccddd3c9a635225214e044b6e8281/pydantic_core-2.23.4-cp312-cp312-manylinux_2_17_aarch64.manylinux2014_aarch64.whl", hash = "sha256:723314c1d51722ab28bfcd5240d858512ffd3116449c557a1336cbe3919beb87", size = 1790245 },
    { url = "https://files.pythonhosted.org/packages/80/33/9c24334e3af796ce80d2274940aae38dd4e5676298b4398eff103a79e02d/pydantic_core-2.23.4-cp312-cp312-manylinux_2_17_armv7l.manylinux2014_armv7l.whl", hash = "sha256:bb2802e667b7051a1bebbfe93684841cc9351004e2badbd6411bf357ab8d5ac8", size = 1801260 },
    { url = "https://files.pythonhosted.org/packages/a5/6f/e9567fd90104b79b101ca9d120219644d3314962caa7948dd8b965e9f83e/pydantic_core-2.23.4-cp312-cp312-manylinux_2_17_ppc64le.manylinux2014_ppc64le.whl", hash = "sha256:d18ca8148bebe1b0a382a27a8ee60350091a6ddaf475fa05ef50dc35b5df6327", size = 1996872 },
    { url = "https://files.pythonhosted.org/packages/2d/ad/b5f0fe9e6cfee915dd144edbd10b6e9c9c9c9d7a56b69256d124b8ac682e/pydantic_core-2.23.4-cp312-cp312-manylinux_2_17_s390x.manylinux2014_s390x.whl", hash = "sha256:33e3d65a85a2a4a0dc3b092b938a4062b1a05f3a9abde65ea93b233bca0e03f2", size = 2661617 },
    { url = "https://files.pythonhosted.org/packages/06/c8/7d4b708f8d05a5cbfda3243aad468052c6e99de7d0937c9146c24d9f12e9/pydantic_core-2.23.4-cp312-cp312-manylinux_2_17_x86_64.manylinux2014_x86_64.whl", hash = "sha256:128585782e5bfa515c590ccee4b727fb76925dd04a98864182b22e89a4e6ed36", size = 2071831 },
    { url = "https://files.pythonhosted.org/packages/89/4d/3079d00c47f22c9a9a8220db088b309ad6e600a73d7a69473e3a8e5e3ea3/pydantic_core-2.23.4-cp312-cp312-manylinux_2_5_i686.manylinux1_i686.whl", hash = "sha256:68665f4c17edcceecc112dfed5dbe6f92261fb9d6054b47d01bf6371a6196126", size = 1917453 },
    { url = "https://files.pythonhosted.org/packages/e9/88/9df5b7ce880a4703fcc2d76c8c2d8eb9f861f79d0c56f4b8f5f2607ccec8/pydantic_core-2.23.4-cp312-cp312-musllinux_1_1_aarch64.whl", hash = "sha256:20152074317d9bed6b7a95ade3b7d6054845d70584216160860425f4fbd5ee9e", size = 1968793 },
    { url = "https://files.pythonhosted.org/packages/e3/b9/41f7efe80f6ce2ed3ee3c2dcfe10ab7adc1172f778cc9659509a79518c43/pydantic_core-2.23.4-cp312-cp312-musllinux_1_1_x86_64.whl", hash = "sha256:9261d3ce84fa1d38ed649c3638feefeae23d32ba9182963e465d58d62203bd24", size = 2116872 },
    { url = "https://files.pythonhosted.org/packages/63/08/b59b7a92e03dd25554b0436554bf23e7c29abae7cce4b1c459cd92746811/pydantic_core-2.23.4-cp312-none-win32.whl", hash = "sha256:4ba762ed58e8d68657fc1281e9bb72e1c3e79cc5d464be146e260c541ec12d84", size = 1738535 },
    { url = "https://files.pythonhosted.org/packages/88/8d/479293e4d39ab409747926eec4329de5b7129beaedc3786eca070605d07f/pydantic_core-2.23.4-cp312-none-win_amd64.whl", hash = "sha256:97df63000f4fea395b2824da80e169731088656d1818a11b95f3b173747b6cd9", size = 1917992 },
    { url = "https://files.pythonhosted.org/packages/ad/ef/16ee2df472bf0e419b6bc68c05bf0145c49247a1095e85cee1463c6a44a1/pydantic_core-2.23.4-cp313-cp313-macosx_10_12_x86_64.whl", hash = "sha256:7530e201d10d7d14abce4fb54cfe5b94a0aefc87da539d0346a484ead376c3cc", size = 1856143 },
    { url = "https://files.pythonhosted.org/packages/da/fa/bc3dbb83605669a34a93308e297ab22be82dfb9dcf88c6cf4b4f264e0a42/pydantic_core-2.23.4-cp313-cp313-macosx_11_0_arm64.whl", hash = "sha256:df933278128ea1cd77772673c73954e53a1c95a4fdf41eef97c2b779271bd0bd", size = 1770063 },
    { url = "https://files.pythonhosted.org/packages/4e/48/e813f3bbd257a712303ebdf55c8dc46f9589ec74b384c9f652597df3288d/pydantic_core-2.23.4-cp313-cp313-manylinux_2_17_aarch64.manylinux2014_aarch64.whl", hash = "sha256:0cb3da3fd1b6a5d0279a01877713dbda118a2a4fc6f0d821a57da2e464793f05", size = 1790013 },
    { url = "https://files.pythonhosted.org/packages/b4/e0/56eda3a37929a1d297fcab1966db8c339023bcca0b64c5a84896db3fcc5c/pydantic_core-2.23.4-cp313-cp313-manylinux_2_17_armv7l.manylinux2014_armv7l.whl", hash = "sha256:42c6dcb030aefb668a2b7009c85b27f90e51e6a3b4d5c9bc4c57631292015b0d", size = 1801077 },
    { url = "https://files.pythonhosted.org/packages/04/be/5e49376769bfbf82486da6c5c1683b891809365c20d7c7e52792ce4c71f3/pydantic_core-2.23.4-cp313-cp313-manylinux_2_17_ppc64le.manylinux2014_ppc64le.whl", hash = "sha256:696dd8d674d6ce621ab9d45b205df149399e4bb9aa34102c970b721554828510", size = 1996782 },
    { url = "https://files.pythonhosted.org/packages/bc/24/e3ee6c04f1d58cc15f37bcc62f32c7478ff55142b7b3e6d42ea374ea427c/pydantic_core-2.23.4-cp313-cp313-manylinux_2_17_s390x.manylinux2014_s390x.whl", hash = "sha256:2971bb5ffe72cc0f555c13e19b23c85b654dd2a8f7ab493c262071377bfce9f6", size = 2661375 },
    { url = "https://files.pythonhosted.org/packages/c1/f8/11a9006de4e89d016b8de74ebb1db727dc100608bb1e6bbe9d56a3cbbcce/pydantic_core-2.23.4-cp313-cp313-manylinux_2_17_x86_64.manylinux2014_x86_64.whl", hash = "sha256:8394d940e5d400d04cad4f75c0598665cbb81aecefaca82ca85bd28264af7f9b", size = 2071635 },
    { url = "https://files.pythonhosted.org/packages/7c/45/bdce5779b59f468bdf262a5bc9eecbae87f271c51aef628d8c073b4b4b4c/pydantic_core-2.23.4-cp313-cp313-manylinux_2_5_i686.manylinux1_i686.whl", hash = "sha256:0dff76e0602ca7d4cdaacc1ac4c005e0ce0dcfe095d5b5259163a80d3a10d327", size = 1916994 },
    { url = "https://files.pythonhosted.org/packages/d8/fa/c648308fe711ee1f88192cad6026ab4f925396d1293e8356de7e55be89b5/pydantic_core-2.23.4-cp313-cp313-musllinux_1_1_aarch64.whl", hash = "sha256:7d32706badfe136888bdea71c0def994644e09fff0bfe47441deaed8e96fdbc6", size = 1968877 },
    { url = "https://files.pythonhosted.org/packages/16/16/b805c74b35607d24d37103007f899abc4880923b04929547ae68d478b7f4/pydantic_core-2.23.4-cp313-cp313-musllinux_1_1_x86_64.whl", hash = "sha256:ed541d70698978a20eb63d8c5d72f2cc6d7079d9d90f6b50bad07826f1320f5f", size = 2116814 },
    { url = "https://files.pythonhosted.org/packages/d1/58/5305e723d9fcdf1c5a655e6a4cc2a07128bf644ff4b1d98daf7a9dbf57da/pydantic_core-2.23.4-cp313-none-win32.whl", hash = "sha256:3d5639516376dce1940ea36edf408c554475369f5da2abd45d44621cb616f769", size = 1738360 },
    { url = "https://files.pythonhosted.org/packages/a5/ae/e14b0ff8b3f48e02394d8acd911376b7b66e164535687ef7dc24ea03072f/pydantic_core-2.23.4-cp313-none-win_amd64.whl", hash = "sha256:5a1504ad17ba4210df3a045132a7baeeba5a200e930f57512ee02909fc5c4cb5", size = 1919411 },
    { url = "https://files.pythonhosted.org/packages/13/a9/5d582eb3204464284611f636b55c0a7410d748ff338756323cb1ce721b96/pydantic_core-2.23.4-pp310-pypy310_pp73-macosx_10_12_x86_64.whl", hash = "sha256:f455ee30a9d61d3e1a15abd5068827773d6e4dc513e795f380cdd59932c782d5", size = 1857135 },
    { url = "https://files.pythonhosted.org/packages/2c/57/faf36290933fe16717f97829eabfb1868182ac495f99cf0eda9f59687c9d/pydantic_core-2.23.4-pp310-pypy310_pp73-macosx_11_0_arm64.whl", hash = "sha256:1e90d2e3bd2c3863d48525d297cd143fe541be8bbf6f579504b9712cb6b643ec", size = 1740583 },
    { url = "https://files.pythonhosted.org/packages/91/7c/d99e3513dc191c4fec363aef1bf4c8af9125d8fa53af7cb97e8babef4e40/pydantic_core-2.23.4-pp310-pypy310_pp73-manylinux_2_17_aarch64.manylinux2014_aarch64.whl", hash = "sha256:2e203fdf807ac7e12ab59ca2bfcabb38c7cf0b33c41efeb00f8e5da1d86af480", size = 1793637 },
    { url = "https://files.pythonhosted.org/packages/29/18/812222b6d18c2d13eebbb0f7cdc170a408d9ced65794fdb86147c77e1982/pydantic_core-2.23.4-pp310-pypy310_pp73-manylinux_2_17_x86_64.manylinux2014_x86_64.whl", hash = "sha256:e08277a400de01bc72436a0ccd02bdf596631411f592ad985dcee21445bd0068", size = 1941963 },
    { url = "https://files.pythonhosted.org/packages/0f/36/c1f3642ac3f05e6bb4aec3ffc399fa3f84895d259cf5f0ce3054b7735c29/pydantic_core-2.23.4-pp310-pypy310_pp73-manylinux_2_5_i686.manylinux1_i686.whl", hash = "sha256:f220b0eea5965dec25480b6333c788fb72ce5f9129e8759ef876a1d805d00801", size = 1915332 },
    { url = "https://files.pythonhosted.org/packages/f7/ca/9c0854829311fb446020ebb540ee22509731abad886d2859c855dd29b904/pydantic_core-2.23.4-pp310-pypy310_pp73-musllinux_1_1_aarch64.whl", hash = "sha256:d06b0c8da4f16d1d1e352134427cb194a0a6e19ad5db9161bf32b2113409e728", size = 1957926 },
    { url = "https://files.pythonhosted.org/packages/c0/1c/7836b67c42d0cd4441fcd9fafbf6a027ad4b79b6559f80cf11f89fd83648/pydantic_core-2.23.4-pp310-pypy310_pp73-musllinux_1_1_x86_64.whl", hash = "sha256:ba1a0996f6c2773bd83e63f18914c1de3c9dd26d55f4ac302a7efe93fb8e7433", size = 2100342 },
    { url = "https://files.pythonhosted.org/packages/a9/f9/b6bcaf874f410564a78908739c80861a171788ef4d4f76f5009656672dfe/pydantic_core-2.23.4-pp310-pypy310_pp73-win_amd64.whl", hash = "sha256:9a5bce9d23aac8f0cf0836ecfc033896aa8443b501c58d0602dbfd5bd5b37753", size = 1920344 },
]

[[package]]
name = "pydantic-settings"
version = "2.9.1"
source = { registry = "https://pypi.org/simple" }
dependencies = [
    { name = "pydantic" },
    { name = "python-dotenv" },
    { name = "typing-inspection" },
]
sdist = { url = "https://files.pythonhosted.org/packages/67/1d/42628a2c33e93f8e9acbde0d5d735fa0850f3e6a2f8cb1eb6c40b9a732ac/pydantic_settings-2.9.1.tar.gz", hash = "sha256:c509bf79d27563add44e8446233359004ed85066cd096d8b510f715e6ef5d268", size = 163234 }
wheels = [
    { url = "https://files.pythonhosted.org/packages/b6/5f/d6d641b490fd3ec2c4c13b4244d68deea3a1b970a97be64f34fb5504ff72/pydantic_settings-2.9.1-py3-none-any.whl", hash = "sha256:59b4f431b1defb26fe620c71a7d3968a710d719f5f4cdbbdb7926edeb770f6ef", size = 44356 },
]

[[package]]
name = "pygments"
version = "2.18.0"
source = { registry = "https://pypi.org/simple" }
sdist = { url = "https://files.pythonhosted.org/packages/8e/62/8336eff65bcbc8e4cb5d05b55faf041285951b6e80f33e2bff2024788f31/pygments-2.18.0.tar.gz", hash = "sha256:786ff802f32e91311bff3889f6e9a86e81505fe99f2735bb6d60ae0c5004f199", size = 4891905 }
wheels = [
    { url = "https://files.pythonhosted.org/packages/f7/3f/01c8b82017c199075f8f788d0d906b9ffbbc5a47dc9918a945e13d5a2bda/pygments-2.18.0-py3-none-any.whl", hash = "sha256:b8e6aca0523f3ab76fee51799c488e38782ac06eafcf95e7ba832985c8e7b13a", size = 1205513 },
]

[[package]]
name = "pyjwt"
version = "2.10.1"
source = { registry = "https://pypi.org/simple" }
sdist = { url = "https://files.pythonhosted.org/packages/e7/46/bd74733ff231675599650d3e47f361794b22ef3e3770998dda30d3b63726/pyjwt-2.10.1.tar.gz", hash = "sha256:3cc5772eb20009233caf06e9d8a0577824723b44e6648ee0a2aedb6cf9381953", size = 87785 }
wheels = [
    { url = "https://files.pythonhosted.org/packages/61/ad/689f02752eeec26aed679477e80e632ef1b682313be70793d798c1d5fc8f/PyJWT-2.10.1-py3-none-any.whl", hash = "sha256:dcdd193e30abefd5debf142f9adfcdd2b58004e644f25406ffaebd50bd98dacb", size = 22997 },
]

[[package]]
name = "pytest"
version = "7.4.4"
source = { registry = "https://pypi.org/simple" }
dependencies = [
    { name = "colorama", marker = "sys_platform == 'win32'" },
    { name = "exceptiongroup", marker = "python_full_version < '3.11'" },
    { name = "iniconfig" },
    { name = "packaging" },
    { name = "pluggy" },
    { name = "tomli", marker = "python_full_version < '3.11'" },
]
sdist = { url = "https://files.pythonhosted.org/packages/80/1f/9d8e98e4133ffb16c90f3b405c43e38d3abb715bb5d7a63a5a684f7e46a3/pytest-7.4.4.tar.gz", hash = "sha256:2cf0005922c6ace4a3e2ec8b4080eb0d9753fdc93107415332f50ce9e7994280", size = 1357116 }
wheels = [
    { url = "https://files.pythonhosted.org/packages/51/ff/f6e8b8f39e08547faece4bd80f89d5a8de68a38b2d179cc1c4490ffa3286/pytest-7.4.4-py3-none-any.whl", hash = "sha256:b090cdf5ed60bf4c45261be03239c2c1c22df034fbffe691abe93cd80cea01d8", size = 325287 },
]

[[package]]
name = "python-dateutil"
version = "2.9.0.post0"
source = { registry = "https://pypi.org/simple" }
dependencies = [
    { name = "six" },
]
sdist = { url = "https://files.pythonhosted.org/packages/66/c0/0c8b6ad9f17a802ee498c46e004a0eb49bc148f2fd230864601a86dcf6db/python-dateutil-2.9.0.post0.tar.gz", hash = "sha256:37dd54208da7e1cd875388217d5e00ebd4179249f90fb72437e91a35459a0ad3", size = 342432 }
wheels = [
    { url = "https://files.pythonhosted.org/packages/ec/57/56b9bcc3c9c6a792fcbaf139543cee77261f3651ca9da0c93f5c1221264b/python_dateutil-2.9.0.post0-py2.py3-none-any.whl", hash = "sha256:a8b2bc7bffae282281c8140a97d3aa9c14da0b136dfe83f850eea9a5f7470427", size = 229892 },
]

[[package]]
name = "python-dotenv"
version = "1.0.1"
source = { registry = "https://pypi.org/simple" }
sdist = { url = "https://files.pythonhosted.org/packages/bc/57/e84d88dfe0aec03b7a2d4327012c1627ab5f03652216c63d49846d7a6c58/python-dotenv-1.0.1.tar.gz", hash = "sha256:e324ee90a023d808f1959c46bcbc04446a10ced277783dc6ee09987c37ec10ca", size = 39115 }
wheels = [
    { url = "https://files.pythonhosted.org/packages/6a/3e/b68c118422ec867fa7ab88444e1274aa40681c606d59ac27de5a5588f082/python_dotenv-1.0.1-py3-none-any.whl", hash = "sha256:f7b63ef50f1b690dddf550d03497b66d609393b40b564ed0d674909a68ebf16a", size = 19863 },
]

[[package]]
name = "python-multipart"
version = "0.0.20"
source = { registry = "https://pypi.org/simple" }
sdist = { url = "https://files.pythonhosted.org/packages/f3/87/f44d7c9f274c7ee665a29b885ec97089ec5dc034c7f3fafa03da9e39a09e/python_multipart-0.0.20.tar.gz", hash = "sha256:8dd0cab45b8e23064ae09147625994d090fa46f5b0d1e13af944c331a7fa9d13", size = 37158 }
wheels = [
    { url = "https://files.pythonhosted.org/packages/45/58/38b5afbc1a800eeea951b9285d3912613f2603bdf897a4ab0f4bd7f405fc/python_multipart-0.0.20-py3-none-any.whl", hash = "sha256:8a62d3a8335e06589fe01f2a3e178cdcc632f3fbe0d492ad9ee0ec35aab1f104", size = 24546 },
]

[[package]]
name = "pyyaml"
version = "6.0.2"
source = { registry = "https://pypi.org/simple" }
sdist = { url = "https://files.pythonhosted.org/packages/54/ed/79a089b6be93607fa5cdaedf301d7dfb23af5f25c398d5ead2525b063e17/pyyaml-6.0.2.tar.gz", hash = "sha256:d584d9ec91ad65861cc08d42e834324ef890a082e591037abe114850ff7bbc3e", size = 130631 }
wheels = [
    { url = "https://files.pythonhosted.org/packages/9b/95/a3fac87cb7158e231b5a6012e438c647e1a87f09f8e0d123acec8ab8bf71/PyYAML-6.0.2-cp310-cp310-macosx_10_9_x86_64.whl", hash = "sha256:0a9a2848a5b7feac301353437eb7d5957887edbf81d56e903999a75a3d743086", size = 184199 },
    { url = "https://files.pythonhosted.org/packages/c7/7a/68bd47624dab8fd4afbfd3c48e3b79efe09098ae941de5b58abcbadff5cb/PyYAML-6.0.2-cp310-cp310-macosx_11_0_arm64.whl", hash = "sha256:29717114e51c84ddfba879543fb232a6ed60086602313ca38cce623c1d62cfbf", size = 171758 },
    { url = "https://files.pythonhosted.org/packages/49/ee/14c54df452143b9ee9f0f29074d7ca5516a36edb0b4cc40c3f280131656f/PyYAML-6.0.2-cp310-cp310-manylinux_2_17_aarch64.manylinux2014_aarch64.whl", hash = "sha256:8824b5a04a04a047e72eea5cec3bc266db09e35de6bdfe34c9436ac5ee27d237", size = 718463 },
    { url = "https://files.pythonhosted.org/packages/4d/61/de363a97476e766574650d742205be468921a7b532aa2499fcd886b62530/PyYAML-6.0.2-cp310-cp310-manylinux_2_17_s390x.manylinux2014_s390x.whl", hash = "sha256:7c36280e6fb8385e520936c3cb3b8042851904eba0e58d277dca80a5cfed590b", size = 719280 },
    { url = "https://files.pythonhosted.org/packages/6b/4e/1523cb902fd98355e2e9ea5e5eb237cbc5f3ad5f3075fa65087aa0ecb669/PyYAML-6.0.2-cp310-cp310-manylinux_2_17_x86_64.manylinux2014_x86_64.whl", hash = "sha256:ec031d5d2feb36d1d1a24380e4db6d43695f3748343d99434e6f5f9156aaa2ed", size = 751239 },
    { url = "https://files.pythonhosted.org/packages/b7/33/5504b3a9a4464893c32f118a9cc045190a91637b119a9c881da1cf6b7a72/PyYAML-6.0.2-cp310-cp310-musllinux_1_1_aarch64.whl", hash = "sha256:936d68689298c36b53b29f23c6dbb74de12b4ac12ca6cfe0e047bedceea56180", size = 695802 },
    { url = "https://files.pythonhosted.org/packages/5c/20/8347dcabd41ef3a3cdc4f7b7a2aff3d06598c8779faa189cdbf878b626a4/PyYAML-6.0.2-cp310-cp310-musllinux_1_1_x86_64.whl", hash = "sha256:23502f431948090f597378482b4812b0caae32c22213aecf3b55325e049a6c68", size = 720527 },
    { url = "https://files.pythonhosted.org/packages/be/aa/5afe99233fb360d0ff37377145a949ae258aaab831bde4792b32650a4378/PyYAML-6.0.2-cp310-cp310-win32.whl", hash = "sha256:2e99c6826ffa974fe6e27cdb5ed0021786b03fc98e5ee3c5bfe1fd5015f42b99", size = 144052 },
    { url = "https://files.pythonhosted.org/packages/b5/84/0fa4b06f6d6c958d207620fc60005e241ecedceee58931bb20138e1e5776/PyYAML-6.0.2-cp310-cp310-win_amd64.whl", hash = "sha256:a4d3091415f010369ae4ed1fc6b79def9416358877534caf6a0fdd2146c87a3e", size = 161774 },
    { url = "https://files.pythonhosted.org/packages/f8/aa/7af4e81f7acba21a4c6be026da38fd2b872ca46226673c89a758ebdc4fd2/PyYAML-6.0.2-cp311-cp311-macosx_10_9_x86_64.whl", hash = "sha256:cc1c1159b3d456576af7a3e4d1ba7e6924cb39de8f67111c735f6fc832082774", size = 184612 },
    { url = "https://files.pythonhosted.org/packages/8b/62/b9faa998fd185f65c1371643678e4d58254add437edb764a08c5a98fb986/PyYAML-6.0.2-cp311-cp311-macosx_11_0_arm64.whl", hash = "sha256:1e2120ef853f59c7419231f3bf4e7021f1b936f6ebd222406c3b60212205d2ee", size = 172040 },
    { url = "https://files.pythonhosted.org/packages/ad/0c/c804f5f922a9a6563bab712d8dcc70251e8af811fce4524d57c2c0fd49a4/PyYAML-6.0.2-cp311-cp311-manylinux_2_17_aarch64.manylinux2014_aarch64.whl", hash = "sha256:5d225db5a45f21e78dd9358e58a98702a0302f2659a3c6cd320564b75b86f47c", size = 736829 },
    { url = "https://files.pythonhosted.org/packages/51/16/6af8d6a6b210c8e54f1406a6b9481febf9c64a3109c541567e35a49aa2e7/PyYAML-6.0.2-cp311-cp311-manylinux_2_17_s390x.manylinux2014_s390x.whl", hash = "sha256:5ac9328ec4831237bec75defaf839f7d4564be1e6b25ac710bd1a96321cc8317", size = 764167 },
    { url = "https://files.pythonhosted.org/packages/75/e4/2c27590dfc9992f73aabbeb9241ae20220bd9452df27483b6e56d3975cc5/PyYAML-6.0.2-cp311-cp311-manylinux_2_17_x86_64.manylinux2014_x86_64.whl", hash = "sha256:3ad2a3decf9aaba3d29c8f537ac4b243e36bef957511b4766cb0057d32b0be85", size = 762952 },
    { url = "https://files.pythonhosted.org/packages/9b/97/ecc1abf4a823f5ac61941a9c00fe501b02ac3ab0e373c3857f7d4b83e2b6/PyYAML-6.0.2-cp311-cp311-musllinux_1_1_aarch64.whl", hash = "sha256:ff3824dc5261f50c9b0dfb3be22b4567a6f938ccce4587b38952d85fd9e9afe4", size = 735301 },
    { url = "https://files.pythonhosted.org/packages/45/73/0f49dacd6e82c9430e46f4a027baa4ca205e8b0a9dce1397f44edc23559d/PyYAML-6.0.2-cp311-cp311-musllinux_1_1_x86_64.whl", hash = "sha256:797b4f722ffa07cc8d62053e4cff1486fa6dc094105d13fea7b1de7d8bf71c9e", size = 756638 },
    { url = "https://files.pythonhosted.org/packages/22/5f/956f0f9fc65223a58fbc14459bf34b4cc48dec52e00535c79b8db361aabd/PyYAML-6.0.2-cp311-cp311-win32.whl", hash = "sha256:11d8f3dd2b9c1207dcaf2ee0bbbfd5991f571186ec9cc78427ba5bd32afae4b5", size = 143850 },
    { url = "https://files.pythonhosted.org/packages/ed/23/8da0bbe2ab9dcdd11f4f4557ccaf95c10b9811b13ecced089d43ce59c3c8/PyYAML-6.0.2-cp311-cp311-win_amd64.whl", hash = "sha256:e10ce637b18caea04431ce14fabcf5c64a1c61ec9c56b071a4b7ca131ca52d44", size = 161980 },
    { url = "https://files.pythonhosted.org/packages/86/0c/c581167fc46d6d6d7ddcfb8c843a4de25bdd27e4466938109ca68492292c/PyYAML-6.0.2-cp312-cp312-macosx_10_9_x86_64.whl", hash = "sha256:c70c95198c015b85feafc136515252a261a84561b7b1d51e3384e0655ddf25ab", size = 183873 },
    { url = "https://files.pythonhosted.org/packages/a8/0c/38374f5bb272c051e2a69281d71cba6fdb983413e6758b84482905e29a5d/PyYAML-6.0.2-cp312-cp312-macosx_11_0_arm64.whl", hash = "sha256:ce826d6ef20b1bc864f0a68340c8b3287705cae2f8b4b1d932177dcc76721725", size = 173302 },
    { url = "https://files.pythonhosted.org/packages/c3/93/9916574aa8c00aa06bbac729972eb1071d002b8e158bd0e83a3b9a20a1f7/PyYAML-6.0.2-cp312-cp312-manylinux_2_17_aarch64.manylinux2014_aarch64.whl", hash = "sha256:1f71ea527786de97d1a0cc0eacd1defc0985dcf6b3f17bb77dcfc8c34bec4dc5", size = 739154 },
    { url = "https://files.pythonhosted.org/packages/95/0f/b8938f1cbd09739c6da569d172531567dbcc9789e0029aa070856f123984/PyYAML-6.0.2-cp312-cp312-manylinux_2_17_s390x.manylinux2014_s390x.whl", hash = "sha256:9b22676e8097e9e22e36d6b7bda33190d0d400f345f23d4065d48f4ca7ae0425", size = 766223 },
    { url = "https://files.pythonhosted.org/packages/b9/2b/614b4752f2e127db5cc206abc23a8c19678e92b23c3db30fc86ab731d3bd/PyYAML-6.0.2-cp312-cp312-manylinux_2_17_x86_64.manylinux2014_x86_64.whl", hash = "sha256:80bab7bfc629882493af4aa31a4cfa43a4c57c83813253626916b8c7ada83476", size = 767542 },
    { url = "https://files.pythonhosted.org/packages/d4/00/dd137d5bcc7efea1836d6264f049359861cf548469d18da90cd8216cf05f/PyYAML-6.0.2-cp312-cp312-musllinux_1_1_aarch64.whl", hash = "sha256:0833f8694549e586547b576dcfaba4a6b55b9e96098b36cdc7ebefe667dfed48", size = 731164 },
    { url = "https://files.pythonhosted.org/packages/c9/1f/4f998c900485e5c0ef43838363ba4a9723ac0ad73a9dc42068b12aaba4e4/PyYAML-6.0.2-cp312-cp312-musllinux_1_1_x86_64.whl", hash = "sha256:8b9c7197f7cb2738065c481a0461e50ad02f18c78cd75775628afb4d7137fb3b", size = 756611 },
    { url = "https://files.pythonhosted.org/packages/df/d1/f5a275fdb252768b7a11ec63585bc38d0e87c9e05668a139fea92b80634c/PyYAML-6.0.2-cp312-cp312-win32.whl", hash = "sha256:ef6107725bd54b262d6dedcc2af448a266975032bc85ef0172c5f059da6325b4", size = 140591 },
    { url = "https://files.pythonhosted.org/packages/0c/e8/4f648c598b17c3d06e8753d7d13d57542b30d56e6c2dedf9c331ae56312e/PyYAML-6.0.2-cp312-cp312-win_amd64.whl", hash = "sha256:7e7401d0de89a9a855c839bc697c079a4af81cf878373abd7dc625847d25cbd8", size = 156338 },
    { url = "https://files.pythonhosted.org/packages/ef/e3/3af305b830494fa85d95f6d95ef7fa73f2ee1cc8ef5b495c7c3269fb835f/PyYAML-6.0.2-cp313-cp313-macosx_10_13_x86_64.whl", hash = "sha256:efdca5630322a10774e8e98e1af481aad470dd62c3170801852d752aa7a783ba", size = 181309 },
    { url = "https://files.pythonhosted.org/packages/45/9f/3b1c20a0b7a3200524eb0076cc027a970d320bd3a6592873c85c92a08731/PyYAML-6.0.2-cp313-cp313-macosx_11_0_arm64.whl", hash = "sha256:50187695423ffe49e2deacb8cd10510bc361faac997de9efef88badc3bb9e2d1", size = 171679 },
    { url = "https://files.pythonhosted.org/packages/7c/9a/337322f27005c33bcb656c655fa78325b730324c78620e8328ae28b64d0c/PyYAML-6.0.2-cp313-cp313-manylinux_2_17_aarch64.manylinux2014_aarch64.whl", hash = "sha256:0ffe8360bab4910ef1b9e87fb812d8bc0a308b0d0eef8c8f44e0254ab3b07133", size = 733428 },
    { url = "https://files.pythonhosted.org/packages/a3/69/864fbe19e6c18ea3cc196cbe5d392175b4cf3d5d0ac1403ec3f2d237ebb5/PyYAML-6.0.2-cp313-cp313-manylinux_2_17_s390x.manylinux2014_s390x.whl", hash = "sha256:17e311b6c678207928d649faa7cb0d7b4c26a0ba73d41e99c4fff6b6c3276484", size = 763361 },
    { url = "https://files.pythonhosted.org/packages/04/24/b7721e4845c2f162d26f50521b825fb061bc0a5afcf9a386840f23ea19fa/PyYAML-6.0.2-cp313-cp313-manylinux_2_17_x86_64.manylinux2014_x86_64.whl", hash = "sha256:70b189594dbe54f75ab3a1acec5f1e3faa7e8cf2f1e08d9b561cb41b845f69d5", size = 759523 },
    { url = "https://files.pythonhosted.org/packages/2b/b2/e3234f59ba06559c6ff63c4e10baea10e5e7df868092bf9ab40e5b9c56b6/PyYAML-6.0.2-cp313-cp313-musllinux_1_1_aarch64.whl", hash = "sha256:41e4e3953a79407c794916fa277a82531dd93aad34e29c2a514c2c0c5fe971cc", size = 726660 },
    { url = "https://files.pythonhosted.org/packages/fe/0f/25911a9f080464c59fab9027482f822b86bf0608957a5fcc6eaac85aa515/PyYAML-6.0.2-cp313-cp313-musllinux_1_1_x86_64.whl", hash = "sha256:68ccc6023a3400877818152ad9a1033e3db8625d899c72eacb5a668902e4d652", size = 751597 },
    { url = "https://files.pythonhosted.org/packages/14/0d/e2c3b43bbce3cf6bd97c840b46088a3031085179e596d4929729d8d68270/PyYAML-6.0.2-cp313-cp313-win32.whl", hash = "sha256:bc2fa7c6b47d6bc618dd7fb02ef6fdedb1090ec036abab80d4681424b84c1183", size = 140527 },
    { url = "https://files.pythonhosted.org/packages/fa/de/02b54f42487e3d3c6efb3f89428677074ca7bf43aae402517bc7cca949f3/PyYAML-6.0.2-cp313-cp313-win_amd64.whl", hash = "sha256:8388ee1976c416731879ac16da0aff3f63b286ffdd57cdeb95f3f2e085687563", size = 156446 },
]

[[package]]
name = "requests"
version = "2.32.3"
source = { registry = "https://pypi.org/simple" }
dependencies = [
    { name = "certifi" },
    { name = "charset-normalizer" },
    { name = "idna" },
    { name = "urllib3" },
]
sdist = { url = "https://files.pythonhosted.org/packages/63/70/2bf7780ad2d390a8d301ad0b550f1581eadbd9a20f896afe06353c2a2913/requests-2.32.3.tar.gz", hash = "sha256:55365417734eb18255590a9ff9eb97e9e1da868d4ccd6402399eaf68af20a760", size = 131218 }
wheels = [
    { url = "https://files.pythonhosted.org/packages/f9/9b/335f9764261e915ed497fcdeb11df5dfd6f7bf257d4a6a2a686d80da4d54/requests-2.32.3-py3-none-any.whl", hash = "sha256:70761cfe03c773ceb22aa2f671b4757976145175cdfca038c02654d061d6dcc6", size = 64928 },
]

[[package]]
name = "rich"
version = "13.8.1"
source = { registry = "https://pypi.org/simple" }
dependencies = [
    { name = "markdown-it-py" },
    { name = "pygments" },
]
sdist = { url = "https://files.pythonhosted.org/packages/92/76/40f084cb7db51c9d1fa29a7120717892aeda9a7711f6225692c957a93535/rich-13.8.1.tar.gz", hash = "sha256:8260cda28e3db6bf04d2d1ef4dbc03ba80a824c88b0e7668a0f23126a424844a", size = 222080 }
wheels = [
    { url = "https://files.pythonhosted.org/packages/b0/11/dadb85e2bd6b1f1ae56669c3e1f0410797f9605d752d68fb47b77f525b31/rich-13.8.1-py3-none-any.whl", hash = "sha256:1760a3c0848469b97b558fc61c85233e3dafb69c7a071b4d60c38099d3cd4c06", size = 241608 },
]

[[package]]
name = "ruff"
version = "0.6.7"
source = { registry = "https://pypi.org/simple" }
sdist = { url = "https://files.pythonhosted.org/packages/8d/7c/3045a526c57cef4b5ec4d5d154692e31429749a49810a53e785de334c4f6/ruff-0.6.7.tar.gz", hash = "sha256:44e52129d82266fa59b587e2cd74def5637b730a69c4542525dfdecfaae38bd5", size = 3073785 }
wheels = [
    { url = "https://files.pythonhosted.org/packages/22/c4/1c5c636f83f905c537785016e9cdd7a36df53c025a2d07940580ecb37bcf/ruff-0.6.7-py3-none-linux_armv6l.whl", hash = "sha256:08277b217534bfdcc2e1377f7f933e1c7957453e8a79764d004e44c40db923f2", size = 10336748 },
    { url = "https://files.pythonhosted.org/packages/84/d9/aa15a56be7ad796f4d7625362aff588f9fc013bbb7323a63571628a2cf2d/ruff-0.6.7-py3-none-macosx_10_12_x86_64.whl", hash = "sha256:c6707a32e03b791f4448dc0dce24b636cbcdee4dd5607adc24e5ee73fd86c00a", size = 9958833 },
    { url = "https://files.pythonhosted.org/packages/27/25/5dd1c32bfc3ad3136c8ebe84312d1bdd2e6c908ac7f60692ec009b7050a8/ruff-0.6.7-py3-none-macosx_11_0_arm64.whl", hash = "sha256:533d66b7774ef224e7cf91506a7dafcc9e8ec7c059263ec46629e54e7b1f90ab", size = 9633369 },
    { url = "https://files.pythonhosted.org/packages/0e/3e/01b25484f3cb08fe6fddedf1f55f3f3c0af861a5b5f5082fbe60ab4b2596/ruff-0.6.7-py3-none-manylinux_2_17_aarch64.manylinux2014_aarch64.whl", hash = "sha256:17a86aac6f915932d259f7bec79173e356165518859f94649d8c50b81ff087e9", size = 10637415 },
    { url = "https://files.pythonhosted.org/packages/8a/c9/5bb9b849e4777e0f961de43edf95d2af0ab34999a5feee957be096887876/ruff-0.6.7-py3-none-manylinux_2_17_armv7l.manylinux2014_armv7l.whl", hash = "sha256:b3f8822defd260ae2460ea3832b24d37d203c3577f48b055590a426a722d50ef", size = 10097389 },
    { url = "https://files.pythonhosted.org/packages/52/cf/e08f1c290c7d848ddfb2ae811f24f445c18e1d3e50e01c38ffa7f5a50494/ruff-0.6.7-py3-none-manylinux_2_17_i686.manylinux2014_i686.whl", hash = "sha256:9ba4efe5c6dbbb58be58dd83feedb83b5e95c00091bf09987b4baf510fee5c99", size = 10951440 },
    { url = "https://files.pythonhosted.org/packages/a2/2d/ca8aa0da5841913c302d8034c6de0ce56c401c685184d8dd23cfdd0003f9/ruff-0.6.7-py3-none-manylinux_2_17_ppc64.manylinux2014_ppc64.whl", hash = "sha256:525201b77f94d2b54868f0cbe5edc018e64c22563da6c5c2e5c107a4e85c1c0d", size = 11708900 },
    { url = "https://files.pythonhosted.org/packages/89/fc/9a83c57baee977c82392e19a328b52cebdaf61601af3d99498e278ef5104/ruff-0.6.7-py3-none-manylinux_2_17_ppc64le.manylinux2014_ppc64le.whl", hash = "sha256:8854450839f339e1049fdbe15d875384242b8e85d5c6947bb2faad33c651020b", size = 11258892 },
    { url = "https://files.pythonhosted.org/packages/d3/a3/254cc7afef702c68ae9079290c2a1477ae0e81478589baf745026d8a4eb5/ruff-0.6.7-py3-none-manylinux_2_17_s390x.manylinux2014_s390x.whl", hash = "sha256:2f0b62056246234d59cbf2ea66e84812dc9ec4540518e37553513392c171cb18", size = 12367932 },
    { url = "https://files.pythonhosted.org/packages/9f/55/53f10c1bd8c3b2ae79aed18e62b22c6346f9296aa0ec80489b8442bd06a9/ruff-0.6.7-py3-none-manylinux_2_17_x86_64.manylinux2014_x86_64.whl", hash = "sha256:6b1462fa56c832dc0cea5b4041cfc9c97813505d11cce74ebc6d1aae068de36b", size = 10838629 },
    { url = "https://files.pythonhosted.org/packages/84/72/fb335c2b25432c63d15383ecbd7bfc1915e68cdf8d086a08042052144255/ruff-0.6.7-py3-none-musllinux_1_2_aarch64.whl", hash = "sha256:02b083770e4cdb1495ed313f5694c62808e71764ec6ee5db84eedd82fd32d8f5", size = 10648824 },
    { url = "https://files.pythonhosted.org/packages/92/a8/d57e135a8ad99b6a0c6e2a5c590bcacdd57f44340174f4409c3893368610/ruff-0.6.7-py3-none-musllinux_1_2_armv7l.whl", hash = "sha256:0c05fd37013de36dfa883a3854fae57b3113aaa8abf5dea79202675991d48624", size = 10174368 },
    { url = "https://files.pythonhosted.org/packages/a7/6f/1a30a6e81dcf2fa9ff3f7011eb87fe76c12a3c6bba74db6a1977d763de1f/ruff-0.6.7-py3-none-musllinux_1_2_i686.whl", hash = "sha256:f49c9caa28d9bbfac4a637ae10327b3db00f47d038f3fbb2195c4d682e925b14", size = 10514383 },
    { url = "https://files.pythonhosted.org/packages/0b/25/df6f2575bc9fe43a6dedfd8dee12896f09a94303e2c828d5f85856bb69a0/ruff-0.6.7-py3-none-musllinux_1_2_x86_64.whl", hash = "sha256:a0e1655868164e114ba43a908fd2d64a271a23660195017c17691fb6355d59bb", size = 10902340 },
    { url = "https://files.pythonhosted.org/packages/68/62/f2c1031e2fb7b94f9bf0603744e73db4ef90081b0eb1b9639a6feefd52ea/ruff-0.6.7-py3-none-win32.whl", hash = "sha256:a939ca435b49f6966a7dd64b765c9df16f1faed0ca3b6f16acdf7731969deb35", size = 8448033 },
    { url = "https://files.pythonhosted.org/packages/97/80/193d1604a3f7d75eb1b2a7ce6bf0fdbdbc136889a65caacea6ffb29501b1/ruff-0.6.7-py3-none-win_amd64.whl", hash = "sha256:590445eec5653f36248584579c06252ad2e110a5d1f32db5420de35fb0e1c977", size = 9273543 },
    { url = "https://files.pythonhosted.org/packages/8e/a8/4abb5a9f58f51e4b1ea386be5ab2e547035bc1ee57200d1eca2f8909a33e/ruff-0.6.7-py3-none-win_arm64.whl", hash = "sha256:b28f0d5e2f771c1fe3c7a45d3f53916fc74a480698c4b5731f0bea61e52137c8", size = 8618044 },
]

[[package]]
name = "sentry-sdk"
version = "1.45.1"
source = { registry = "https://pypi.org/simple" }
dependencies = [
    { name = "certifi" },
    { name = "urllib3" },
]
sdist = { url = "https://files.pythonhosted.org/packages/c8/28/02c0cd9184f9108e3c52519f9628b215077a3854240e0b17ae845e664855/sentry_sdk-1.45.1.tar.gz", hash = "sha256:a16c997c0f4e3df63c0fc5e4207ccb1ab37900433e0f72fef88315d317829a26", size = 244774 }
wheels = [
    { url = "https://files.pythonhosted.org/packages/fe/9f/105366a122efa93f0cb1914f841747d160788e4d022d0488d2d44c2ba26c/sentry_sdk-1.45.1-py2.py3-none-any.whl", hash = "sha256:608887855ccfe39032bfd03936e3a1c4f4fc99b3a4ac49ced54a4220de61c9c1", size = 267163 },
]

[package.optional-dependencies]
fastapi = [
    { name = "fastapi" },
]

[[package]]
name = "shellingham"
version = "1.5.4"
source = { registry = "https://pypi.org/simple" }
sdist = { url = "https://files.pythonhosted.org/packages/58/15/8b3609fd3830ef7b27b655beb4b4e9c62313a4e8da8c676e142cc210d58e/shellingham-1.5.4.tar.gz", hash = "sha256:8dbca0739d487e5bd35ab3ca4b36e11c4078f3a234bfce294b0a0291363404de", size = 10310 }
wheels = [
    { url = "https://files.pythonhosted.org/packages/e0/f9/0595336914c5619e5f28a1fb793285925a8cd4b432c9da0a987836c7f822/shellingham-1.5.4-py2.py3-none-any.whl", hash = "sha256:7ecfff8f2fd72616f7481040475a65b2bf8af90a56c89140852d1120324e8686", size = 9755 },
]

[[package]]
name = "six"
version = "1.16.0"
source = { registry = "https://pypi.org/simple" }
sdist = { url = "https://files.pythonhosted.org/packages/71/39/171f1c67cd00715f190ba0b100d606d440a28c93c7714febeca8b79af85e/six-1.16.0.tar.gz", hash = "sha256:1e61c37477a1626458e36f7b1d82aa5c9b094fa4802892072e49de9c60c4c926", size = 34041 }
wheels = [
    { url = "https://files.pythonhosted.org/packages/d9/5a/e7c31adbe875f2abbb91bd84cf2dc52d792b5a01506781dbcf25c91daf11/six-1.16.0-py2.py3-none-any.whl", hash = "sha256:8abb2f1d86890a2dfb989f9a77cfcfd3e47c2a354b01111771326f8aa26e0254", size = 11053 },
]

[[package]]
name = "sniffio"
version = "1.3.1"
source = { registry = "https://pypi.org/simple" }
sdist = { url = "https://files.pythonhosted.org/packages/a2/87/a6771e1546d97e7e041b6ae58d80074f81b7d5121207425c964ddf5cfdbd/sniffio-1.3.1.tar.gz", hash = "sha256:f4324edc670a0f49750a81b895f35c3adb843cca46f0530f79fc1babb23789dc", size = 20372 }
wheels = [
    { url = "https://files.pythonhosted.org/packages/e9/44/75a9c9421471a6c4805dbf2356f7c181a29c1879239abab1ea2cc8f38b40/sniffio-1.3.1-py3-none-any.whl", hash = "sha256:2f6da418d1f1e0fddd844478f41680e794e6051915791a034ff65e5f100525a2", size = 10235 },
]

[[package]]
name = "sqlalchemy"
version = "2.0.35"
source = { registry = "https://pypi.org/simple" }
dependencies = [
    { name = "greenlet", marker = "(python_full_version < '3.13' and platform_machine == 'AMD64') or (python_full_version < '3.13' and platform_machine == 'WIN32') or (python_full_version < '3.13' and platform_machine == 'aarch64') or (python_full_version < '3.13' and platform_machine == 'amd64') or (python_full_version < '3.13' and platform_machine == 'ppc64le') or (python_full_version < '3.13' and platform_machine == 'win32') or (python_full_version < '3.13' and platform_machine == 'x86_64')" },
    { name = "typing-extensions" },
]
sdist = { url = "https://files.pythonhosted.org/packages/36/48/4f190a83525f5cefefa44f6adc9e6386c4de5218d686c27eda92eb1f5424/sqlalchemy-2.0.35.tar.gz", hash = "sha256:e11d7ea4d24f0a262bccf9a7cd6284c976c5369dac21db237cff59586045ab9f", size = 9562798 }
wheels = [
    { url = "https://files.pythonhosted.org/packages/1a/61/19395d0ae78c94f6f80c8adf39a142f3fe56cfb2235d8f2317d6dae1bf0e/SQLAlchemy-2.0.35-cp310-cp310-macosx_10_9_x86_64.whl", hash = "sha256:67219632be22f14750f0d1c70e62f204ba69d28f62fd6432ba05ab295853de9b", size = 2090086 },
    { url = "https://files.pythonhosted.org/packages/e6/82/06b5fcbe5d49043e40cf4e01e3b33c471c8d9292d478420b08538cae8928/SQLAlchemy-2.0.35-cp310-cp310-macosx_11_0_arm64.whl", hash = "sha256:4668bd8faf7e5b71c0319407b608f278f279668f358857dbfd10ef1954ac9f90", size = 2081278 },
    { url = "https://files.pythonhosted.org/packages/68/d1/7fb7ee46949a5fb34005795b1fc06a8fef67587a66da731c14e545f7eb5b/SQLAlchemy-2.0.35-cp310-cp310-manylinux_2_17_aarch64.manylinux2014_aarch64.whl", hash = "sha256:cb8bea573863762bbf45d1e13f87c2d2fd32cee2dbd50d050f83f87429c9e1ea", size = 3063763 },
    { url = "https://files.pythonhosted.org/packages/7e/ff/a1eacd78b31e52a5073e9924fb4722ecc2a72f093ca8181ed81fc61aed2e/SQLAlchemy-2.0.35-cp310-cp310-manylinux_2_17_x86_64.manylinux2014_x86_64.whl", hash = "sha256:f552023710d4b93d8fb29a91fadf97de89c5926c6bd758897875435f2a939f33", size = 3072032 },
    { url = "https://files.pythonhosted.org/packages/21/ae/ddfecf149a6d16af87408bca7bd108eef7ef23d376cc8464317efb3cea3f/SQLAlchemy-2.0.35-cp310-cp310-musllinux_1_2_aarch64.whl", hash = "sha256:016b2e665f778f13d3c438651dd4de244214b527a275e0acf1d44c05bc6026a9", size = 3028092 },
    { url = "https://files.pythonhosted.org/packages/cc/51/3e84d42121662a160bacd311cfacb29c1e6a229d59dd8edb09caa8ab283b/SQLAlchemy-2.0.35-cp310-cp310-musllinux_1_2_x86_64.whl", hash = "sha256:7befc148de64b6060937231cbff8d01ccf0bfd75aa26383ffdf8d82b12ec04ff", size = 3053543 },
    { url = "https://files.pythonhosted.org/packages/3e/7a/039c78105958da3fc361887f0a82c974cb6fa5bba965c1689ec778be1c01/SQLAlchemy-2.0.35-cp310-cp310-win32.whl", hash = "sha256:22b83aed390e3099584b839b93f80a0f4a95ee7f48270c97c90acd40ee646f0b", size = 2062372 },
    { url = "https://files.pythonhosted.org/packages/a2/50/f31e927d32f9729f69d150ffe47e7cf51e3e0bb2148fc400b3e93a92ca4c/SQLAlchemy-2.0.35-cp310-cp310-win_amd64.whl", hash = "sha256:a29762cd3d116585278ffb2e5b8cc311fb095ea278b96feef28d0b423154858e", size = 2086485 },
    { url = "https://files.pythonhosted.org/packages/c3/46/9215a35bf98c3a2528e987791e6180eb51624d2c7d5cb8e2d96a6450b657/SQLAlchemy-2.0.35-cp311-cp311-macosx_10_9_x86_64.whl", hash = "sha256:e21f66748ab725ade40fa7af8ec8b5019c68ab00b929f6643e1b1af461eddb60", size = 2091274 },
    { url = "https://files.pythonhosted.org/packages/1e/69/919673c5101a0c633658d58b11b454b251ca82300941fba801201434755d/SQLAlchemy-2.0.35-cp311-cp311-macosx_11_0_arm64.whl", hash = "sha256:8a6219108a15fc6d24de499d0d515c7235c617b2540d97116b663dade1a54d62", size = 2081672 },
    { url = "https://files.pythonhosted.org/packages/67/ea/a6b0597cbda12796be2302153369dbbe90573fdab3bc4885f8efac499247/SQLAlchemy-2.0.35-cp311-cp311-manylinux_2_17_aarch64.manylinux2014_aarch64.whl", hash = "sha256:042622a5306c23b972192283f4e22372da3b8ddf5f7aac1cc5d9c9b222ab3ff6", size = 3200083 },
    { url = "https://files.pythonhosted.org/packages/8c/d6/97bdc8d714fb21762f2092511f380f18cdb2d985d516071fa925bb433a90/SQLAlchemy-2.0.35-cp311-cp311-manylinux_2_17_x86_64.manylinux2014_x86_64.whl", hash = "sha256:627dee0c280eea91aed87b20a1f849e9ae2fe719d52cbf847c0e0ea34464b3f7", size = 3200080 },
    { url = "https://files.pythonhosted.org/packages/87/d2/8c2adaf2ade4f6f1b725acd0b0be9210bb6a2df41024729a8eec6a86fe5a/SQLAlchemy-2.0.35-cp311-cp311-musllinux_1_2_aarch64.whl", hash = "sha256:4fdcd72a789c1c31ed242fd8c1bcd9ea186a98ee8e5408a50e610edfef980d71", size = 3137108 },
    { url = "https://files.pythonhosted.org/packages/7e/ae/ea05d0bfa8f2b25ae34591895147152854fc950f491c4ce362ae06035db8/SQLAlchemy-2.0.35-cp311-cp311-musllinux_1_2_x86_64.whl", hash = "sha256:89b64cd8898a3a6f642db4eb7b26d1b28a497d4022eccd7717ca066823e9fb01", size = 3157437 },
    { url = "https://files.pythonhosted.org/packages/fe/5d/8ad6df01398388a766163d27960b3365f1bbd8bb7b05b5cad321a8b69b25/SQLAlchemy-2.0.35-cp311-cp311-win32.whl", hash = "sha256:6a93c5a0dfe8d34951e8a6f499a9479ffb9258123551fa007fc708ae2ac2bc5e", size = 2061935 },
    { url = "https://files.pythonhosted.org/packages/ff/68/8557efc0c32c8e2c147cb6512237448b8ed594a57cd015fda67f8e56bb3f/SQLAlchemy-2.0.35-cp311-cp311-win_amd64.whl", hash = "sha256:c68fe3fcde03920c46697585620135b4ecfdfc1ed23e75cc2c2ae9f8502c10b8", size = 2087281 },
    { url = "https://files.pythonhosted.org/packages/2f/2b/fff87e6db0da31212c98bbc445f83fb608ea92b96bda3f3f10e373bac76c/SQLAlchemy-2.0.35-cp312-cp312-macosx_10_9_x86_64.whl", hash = "sha256:eb60b026d8ad0c97917cb81d3662d0b39b8ff1335e3fabb24984c6acd0c900a2", size = 2089790 },
    { url = "https://files.pythonhosted.org/packages/68/92/4bb761bd82764d5827bf6b6095168c40fb5dbbd23670203aef2f96ba6bc6/SQLAlchemy-2.0.35-cp312-cp312-macosx_11_0_arm64.whl", hash = "sha256:6921ee01caf375363be5e9ae70d08ce7ca9d7e0e8983183080211a062d299468", size = 2080266 },
    { url = "https://files.pythonhosted.org/packages/22/46/068a65db6dc253c6f25a7598d99e0a1d60b14f661f9d09ef6c73c718fa4e/SQLAlchemy-2.0.35-cp312-cp312-manylinux_2_17_aarch64.manylinux2014_aarch64.whl", hash = "sha256:8cdf1a0dbe5ced887a9b127da4ffd7354e9c1a3b9bb330dce84df6b70ccb3a8d", size = 3229760 },
    { url = "https://files.pythonhosted.org/packages/6e/36/59830dafe40dda592304debd4cd86e583f63472f3a62c9e2695a5795e786/SQLAlchemy-2.0.35-cp312-cp312-manylinux_2_17_x86_64.manylinux2014_x86_64.whl", hash = "sha256:93a71c8601e823236ac0e5d087e4f397874a421017b3318fd92c0b14acf2b6db", size = 3240649 },
    { url = "https://files.pythonhosted.org/packages/00/50/844c50c6996f9c7f000c959dd1a7436a6c94e449ee113046a1d19e470089/SQLAlchemy-2.0.35-cp312-cp312-musllinux_1_2_aarch64.whl", hash = "sha256:e04b622bb8a88f10e439084486f2f6349bf4d50605ac3e445869c7ea5cf0fa8c", size = 3176138 },
    { url = "https://files.pythonhosted.org/packages/df/d2/336b18cac68eecb67de474fc15c85f13be4e615c6f5bae87ea38c6734ce0/SQLAlchemy-2.0.35-cp312-cp312-musllinux_1_2_x86_64.whl", hash = "sha256:1b56961e2d31389aaadf4906d453859f35302b4eb818d34a26fab72596076bb8", size = 3202753 },
    { url = "https://files.pythonhosted.org/packages/f0/f3/ee1e62fabdc10910b5ef720ae08e59bc785f26652876af3a50b89b97b412/SQLAlchemy-2.0.35-cp312-cp312-win32.whl", hash = "sha256:0f9f3f9a3763b9c4deb8c5d09c4cc52ffe49f9876af41cc1b2ad0138878453cf", size = 2060113 },
    { url = "https://files.pythonhosted.org/packages/60/63/a3cef44a52979169d884f3583d0640e64b3c28122c096474a1d7cfcaf1f3/SQLAlchemy-2.0.35-cp312-cp312-win_amd64.whl", hash = "sha256:25b0f63e7fcc2a6290cb5f7f5b4fc4047843504983a28856ce9b35d8f7de03cc", size = 2085839 },
    { url = "https://files.pythonhosted.org/packages/0e/c6/33c706449cdd92b1b6d756b247761e27d32230fd6b2de5f44c4c3e5632b2/SQLAlchemy-2.0.35-py3-none-any.whl", hash = "sha256:2ab3f0336c0387662ce6221ad30ab3a5e6499aab01b9790879b6578fd9b8faa1", size = 1881276 },
]

[[package]]
name = "sqlmodel"
version = "0.0.24"
source = { registry = "https://pypi.org/simple" }
dependencies = [
    { name = "pydantic" },
    { name = "sqlalchemy" },
]
sdist = { url = "https://files.pythonhosted.org/packages/86/4b/c2ad0496f5bdc6073d9b4cef52be9c04f2b37a5773441cc6600b1857648b/sqlmodel-0.0.24.tar.gz", hash = "sha256:cc5c7613c1a5533c9c7867e1aab2fd489a76c9e8a061984da11b4e613c182423", size = 116780 }
wheels = [
    { url = "https://files.pythonhosted.org/packages/16/91/484cd2d05569892b7fef7f5ceab3bc89fb0f8a8c0cde1030d383dbc5449c/sqlmodel-0.0.24-py3-none-any.whl", hash = "sha256:6778852f09370908985b667d6a3ab92910d0d5ec88adcaf23dbc242715ff7193", size = 28622 },
]

[[package]]
name = "starlette"
version = "0.38.6"
source = { registry = "https://pypi.org/simple" }
dependencies = [
    { name = "anyio" },
]
sdist = { url = "https://files.pythonhosted.org/packages/42/b4/e25c3b688ef703d85e55017c6edd0cbf38e5770ab748234363d54ff0251a/starlette-0.38.6.tar.gz", hash = "sha256:863a1588f5574e70a821dadefb41e4881ea451a47a3cd1b4df359d4ffefe5ead", size = 2569491 }
wheels = [
    { url = "https://files.pythonhosted.org/packages/b7/9c/93f7bc03ff03199074e81974cc148908ead60dcf189f68ba1761a0ee35cf/starlette-0.38.6-py3-none-any.whl", hash = "sha256:4517a1409e2e73ee4951214ba012052b9e16f60e90d73cfb06192c19203bbb05", size = 71451 },
]

[[package]]
name = "tenacity"
version = "8.5.0"
source = { registry = "https://pypi.org/simple" }
sdist = { url = "https://files.pythonhosted.org/packages/a3/4d/6a19536c50b849338fcbe9290d562b52cbdcf30d8963d3588a68a4107df1/tenacity-8.5.0.tar.gz", hash = "sha256:8bc6c0c8a09b31e6cad13c47afbed1a567518250a9a171418582ed8d9c20ca78", size = 47309 }
wheels = [
    { url = "https://files.pythonhosted.org/packages/d2/3f/8ba87d9e287b9d385a02a7114ddcef61b26f86411e121c9003eb509a1773/tenacity-8.5.0-py3-none-any.whl", hash = "sha256:b594c2a5945830c267ce6b79a166228323ed52718f30302c1359836112346687", size = 28165 },
]

[[package]]
name = "tomli"
version = "2.0.1"
source = { registry = "https://pypi.org/simple" }
sdist = { url = "https://files.pythonhosted.org/packages/c0/3f/d7af728f075fb08564c5949a9c95e44352e23dee646869fa104a3b2060a3/tomli-2.0.1.tar.gz", hash = "sha256:de526c12914f0c550d15924c62d72abc48d6fe7364aa87328337a31007fe8a4f", size = 15164 }
wheels = [
    { url = "https://files.pythonhosted.org/packages/97/75/10a9ebee3fd790d20926a90a2547f0bf78f371b2f13aa822c759680ca7b9/tomli-2.0.1-py3-none-any.whl", hash = "sha256:939de3e7a6161af0c887ef91b7d41a53e7c5a1ca976325f429cb46ea9bc30ecc", size = 12757 },
]

[[package]]
name = "typer"
version = "0.12.5"
source = { registry = "https://pypi.org/simple" }
dependencies = [
    { name = "click" },
    { name = "rich" },
    { name = "shellingham" },
    { name = "typing-extensions" },
]
sdist = { url = "https://files.pythonhosted.org/packages/c5/58/a79003b91ac2c6890fc5d90145c662fd5771c6f11447f116b63300436bc9/typer-0.12.5.tar.gz", hash = "sha256:f592f089bedcc8ec1b974125d64851029c3b1af145f04aca64d69410f0c9b722", size = 98953 }
wheels = [
    { url = "https://files.pythonhosted.org/packages/a8/2b/886d13e742e514f704c33c4caa7df0f3b89e5a25ef8db02aa9ca3d9535d5/typer-0.12.5-py3-none-any.whl", hash = "sha256:62fe4e471711b147e3365034133904df3e235698399bc4de2b36c8579298d52b", size = 47288 },
]

[[package]]
name = "types-passlib"
version = "1.7.7.20240819"
source = { registry = "https://pypi.org/simple" }
sdist = { url = "https://files.pythonhosted.org/packages/d3/19/5041c4bce2909c67fc3f9471ad67972d94c31cb591a970a8faf1220a3717/types-passlib-1.7.7.20240819.tar.gz", hash = "sha256:8fc8df71623845032293d5cf7f8091f0adfeba02d387a2888684b8413f14b3d0", size = 18386 }
wheels = [
    { url = "https://files.pythonhosted.org/packages/f1/4b/606ac25e89908e4577cd1aa19ffbebe55a6720cff69303db68701f3cc388/types_passlib-1.7.7.20240819-py3-none-any.whl", hash = "sha256:c4d299083497b66e12258c7b77c08952574213fdf7009da3135d8181a6a25f23", size = 33240 },
]

[[package]]
name = "typing-extensions"
version = "4.12.2"
source = { registry = "https://pypi.org/simple" }
sdist = { url = "https://files.pythonhosted.org/packages/df/db/f35a00659bc03fec321ba8bce9420de607a1d37f8342eee1863174c69557/typing_extensions-4.12.2.tar.gz", hash = "sha256:1a7ead55c7e559dd4dee8856e3a88b41225abfe1ce8df57b7c13915fe121ffb8", size = 85321 }
wheels = [
    { url = "https://files.pythonhosted.org/packages/26/9f/ad63fc0248c5379346306f8668cda6e2e2e9c95e01216d2b8ffd9ff037d0/typing_extensions-4.12.2-py3-none-any.whl", hash = "sha256:04e5ca0351e0f3f85c6853954072df659d0d13fac324d0072316b67d7794700d", size = 37438 },
]

[[package]]
name = "typing-inspection"
version = "0.4.0"
source = { registry = "https://pypi.org/simple" }
dependencies = [
    { name = "typing-extensions" },
]
sdist = { url = "https://files.pythonhosted.org/packages/82/5c/e6082df02e215b846b4b8c0b887a64d7d08ffaba30605502639d44c06b82/typing_inspection-0.4.0.tar.gz", hash = "sha256:9765c87de36671694a67904bf2c96e395be9c6439bb6c87b5142569dcdd65122", size = 76222 }
wheels = [
    { url = "https://files.pythonhosted.org/packages/31/08/aa4fdfb71f7de5176385bd9e90852eaf6b5d622735020ad600f2bab54385/typing_inspection-0.4.0-py3-none-any.whl", hash = "sha256:50e72559fcd2a6367a19f7a7e610e6afcb9fac940c650290eed893d61386832f", size = 14125 },
]

[[package]]
name = "tzdata"
version = "2024.1"
source = { registry = "https://pypi.org/simple" }
sdist = { url = "https://files.pythonhosted.org/packages/74/5b/e025d02cb3b66b7b76093404392d4b44343c69101cc85f4d180dd5784717/tzdata-2024.1.tar.gz", hash = "sha256:2674120f8d891909751c38abcdfd386ac0a5a1127954fbc332af6b5ceae07efd", size = 190559 }
wheels = [
    { url = "https://files.pythonhosted.org/packages/65/58/f9c9e6be752e9fcb8b6a0ee9fb87e6e7a1f6bcab2cdc73f02bb7ba91ada0/tzdata-2024.1-py2.py3-none-any.whl", hash = "sha256:9068bc196136463f5245e51efda838afa15aaeca9903f49050dfa2679db4d252", size = 345370 },
]

[[package]]
name = "urllib3"
version = "2.2.3"
source = { registry = "https://pypi.org/simple" }
sdist = { url = "https://files.pythonhosted.org/packages/ed/63/22ba4ebfe7430b76388e7cd448d5478814d3032121827c12a2cc287e2260/urllib3-2.2.3.tar.gz", hash = "sha256:e7d814a81dad81e6caf2ec9fdedb284ecc9c73076b62654547cc64ccdcae26e9", size = 300677 }
wheels = [
    { url = "https://files.pythonhosted.org/packages/ce/d9/5f4c13cecde62396b0d3fe530a50ccea91e7dfc1ccf0e09c228841bb5ba8/urllib3-2.2.3-py3-none-any.whl", hash = "sha256:ca899ca043dcb1bafa3e262d73aa25c465bfb49e0bd9dd5d59f1d0acba2f8fac", size = 126338 },
]

[[package]]
name = "uvicorn"
version = "0.30.6"
source = { registry = "https://pypi.org/simple" }
dependencies = [
    { name = "click" },
    { name = "h11" },
    { name = "typing-extensions", marker = "python_full_version < '3.11'" },
]
sdist = { url = "https://files.pythonhosted.org/packages/5a/01/5e637e7aa9dd031be5376b9fb749ec20b86f5a5b6a49b87fabd374d5fa9f/uvicorn-0.30.6.tar.gz", hash = "sha256:4b15decdda1e72be08209e860a1e10e92439ad5b97cf44cc945fcbee66fc5788", size = 42825 }
wheels = [
    { url = "https://files.pythonhosted.org/packages/f5/8e/cdc7d6263db313030e4c257dd5ba3909ebc4e4fb53ad62d5f09b1a2f5458/uvicorn-0.30.6-py3-none-any.whl", hash = "sha256:65fd46fe3fda5bdc1b03b94eb634923ff18cd35b2f084813ea79d1f103f711b5", size = 62835 },
]

[package.optional-dependencies]
standard = [
    { name = "colorama", marker = "sys_platform == 'win32'" },
    { name = "httptools" },
    { name = "python-dotenv" },
    { name = "pyyaml" },
    { name = "uvloop", marker = "platform_python_implementation != 'PyPy' and sys_platform != 'cygwin' and sys_platform != 'win32'" },
    { name = "watchfiles" },
    { name = "websockets" },
]

[[package]]
name = "uvloop"
version = "0.20.0"
source = { registry = "https://pypi.org/simple" }
sdist = { url = "https://files.pythonhosted.org/packages/bc/f1/dc9577455e011ad43d9379e836ee73f40b4f99c02946849a44f7ae64835e/uvloop-0.20.0.tar.gz", hash = "sha256:4603ca714a754fc8d9b197e325db25b2ea045385e8a3ad05d3463de725fdf469", size = 2329938 }
wheels = [
    { url = "https://files.pythonhosted.org/packages/f3/69/cc1ad125ea8ce4a4d3ba7d9836062c3fc9063cf163ddf0f168e73f3268e3/uvloop-0.20.0-cp310-cp310-macosx_10_9_universal2.whl", hash = "sha256:9ebafa0b96c62881d5cafa02d9da2e44c23f9f0cd829f3a32a6aff771449c996", size = 1363922 },
    { url = "https://files.pythonhosted.org/packages/f7/45/5a3f7a32372e4a90dfd83f30507183ec38990b8c5930ed7e36c6a15af47b/uvloop-0.20.0-cp310-cp310-macosx_10_9_x86_64.whl", hash = "sha256:35968fc697b0527a06e134999eef859b4034b37aebca537daeb598b9d45a137b", size = 760386 },
    { url = "https://files.pythonhosted.org/packages/9e/a5/9e973b25ade12c938940751bce71d0cb36efee3489014471f7d9c0a3c379/uvloop-0.20.0-cp310-cp310-manylinux_2_17_aarch64.manylinux2014_aarch64.whl", hash = "sha256:b16696f10e59d7580979b420eedf6650010a4a9c3bd8113f24a103dfdb770b10", size = 3432586 },
    { url = "https://files.pythonhosted.org/packages/a9/e0/0bec8a25b2e9cf14fdfcf0229637b437c923b4e5ca22f8e988363c49bb51/uvloop-0.20.0-cp310-cp310-manylinux_2_17_x86_64.manylinux2014_x86_64.whl", hash = "sha256:9b04d96188d365151d1af41fa2d23257b674e7ead68cfd61c725a422764062ae", size = 3431802 },
    { url = "https://files.pythonhosted.org/packages/95/3b/14cef46dcec6237d858666a4a1fdb171361528c70fcd930bfc312920e7a9/uvloop-0.20.0-cp310-cp310-musllinux_1_1_aarch64.whl", hash = "sha256:94707205efbe809dfa3a0d09c08bef1352f5d3d6612a506f10a319933757c006", size = 4144444 },
    { url = "https://files.pythonhosted.org/packages/9d/5a/0ac516562ff783f760cab3b061f10fdeb4a9f985ad4b44e7e4564ff11691/uvloop-0.20.0-cp310-cp310-musllinux_1_1_x86_64.whl", hash = "sha256:89e8d33bb88d7263f74dc57d69f0063e06b5a5ce50bb9a6b32f5fcbe655f9e73", size = 4147039 },
    { url = "https://files.pythonhosted.org/packages/64/bf/45828beccf685b7ed9638d9b77ef382b470c6ca3b5bff78067e02ffd5663/uvloop-0.20.0-cp311-cp311-macosx_10_9_universal2.whl", hash = "sha256:e50289c101495e0d1bb0bfcb4a60adde56e32f4449a67216a1ab2750aa84f037", size = 1320593 },
    { url = "https://files.pythonhosted.org/packages/27/c0/3c24e50bee7802a2add96ca9f0d5eb0ebab07e0a5615539d38aeb89499b9/uvloop-0.20.0-cp311-cp311-macosx_10_9_x86_64.whl", hash = "sha256:e237f9c1e8a00e7d9ddaa288e535dc337a39bcbf679f290aee9d26df9e72bce9", size = 736676 },
    { url = "https://files.pythonhosted.org/packages/83/ce/ffa3c72954eae36825acfafd2b6a9221d79abd2670c0d25e04d6ef4a2007/uvloop-0.20.0-cp311-cp311-manylinux_2_17_aarch64.manylinux2014_aarch64.whl", hash = "sha256:746242cd703dc2b37f9d8b9f173749c15e9a918ddb021575a0205ec29a38d31e", size = 3494573 },
    { url = "https://files.pythonhosted.org/packages/46/6d/4caab3a36199ba52b98d519feccfcf48921d7a6649daf14a93c7e77497e9/uvloop-0.20.0-cp311-cp311-manylinux_2_17_x86_64.manylinux2014_x86_64.whl", hash = "sha256:82edbfd3df39fb3d108fc079ebc461330f7c2e33dbd002d146bf7c445ba6e756", size = 3489932 },
    { url = "https://files.pythonhosted.org/packages/e4/4f/49c51595bd794945c88613df88922c38076eae2d7653f4624aa6f4980b07/uvloop-0.20.0-cp311-cp311-musllinux_1_1_aarch64.whl", hash = "sha256:80dc1b139516be2077b3e57ce1cb65bfed09149e1d175e0478e7a987863b68f0", size = 4185596 },
    { url = "https://files.pythonhosted.org/packages/b8/94/7e256731260d313f5049717d1c4582d52a3b132424c95e16954a50ab95d3/uvloop-0.20.0-cp311-cp311-musllinux_1_1_x86_64.whl", hash = "sha256:4f44af67bf39af25db4c1ac27e82e9665717f9c26af2369c404be865c8818dcf", size = 4185746 },
    { url = "https://files.pythonhosted.org/packages/2d/64/31cbd379d6e260ac8de3f672f904e924f09715c3f192b09f26cc8e9f574c/uvloop-0.20.0-cp312-cp312-macosx_10_9_universal2.whl", hash = "sha256:4b75f2950ddb6feed85336412b9a0c310a2edbcf4cf931aa5cfe29034829676d", size = 1324302 },
    { url = "https://files.pythonhosted.org/packages/1e/6b/9207e7177ff30f78299401f2e1163ea41130d4fd29bcdc6d12572c06b728/uvloop-0.20.0-cp312-cp312-macosx_10_9_x86_64.whl", hash = "sha256:77fbc69c287596880ecec2d4c7a62346bef08b6209749bf6ce8c22bbaca0239e", size = 738105 },
    { url = "https://files.pythonhosted.org/packages/c1/ba/b64b10f577519d875992dc07e2365899a1a4c0d28327059ce1e1bdfb6854/uvloop-0.20.0-cp312-cp312-manylinux_2_17_aarch64.manylinux2014_aarch64.whl", hash = "sha256:6462c95f48e2d8d4c993a2950cd3d31ab061864d1c226bbf0ee2f1a8f36674b9", size = 4090658 },
    { url = "https://files.pythonhosted.org/packages/0a/f8/5ceea6876154d926604f10c1dd896adf9bce6d55a55911364337b8a5ed8d/uvloop-0.20.0-cp312-cp312-manylinux_2_17_x86_64.manylinux2014_x86_64.whl", hash = "sha256:649c33034979273fa71aa25d0fe120ad1777c551d8c4cd2c0c9851d88fcb13ab", size = 4173357 },
    { url = "https://files.pythonhosted.org/packages/18/b2/117ab6bfb18274753fbc319607bf06e216bd7eea8be81d5bac22c912d6a7/uvloop-0.20.0-cp312-cp312-musllinux_1_1_aarch64.whl", hash = "sha256:3a609780e942d43a275a617c0839d85f95c334bad29c4c0918252085113285b5", size = 4029868 },
    { url = "https://files.pythonhosted.org/packages/6f/52/deb4be09060637ef4752adaa0b75bf770c20c823e8108705792f99cd4a6f/uvloop-0.20.0-cp312-cp312-musllinux_1_1_x86_64.whl", hash = "sha256:aea15c78e0d9ad6555ed201344ae36db5c63d428818b4b2a42842b3870127c00", size = 4115980 },
]

[[package]]
name = "virtualenv"
version = "20.26.5"
source = { registry = "https://pypi.org/simple" }
dependencies = [
    { name = "distlib" },
    { name = "filelock" },
    { name = "platformdirs" },
]
sdist = { url = "https://files.pythonhosted.org/packages/bf/4c/66ce54c8736ff164e85117ca36b02a1e14c042a6963f85eeda82664fda4e/virtualenv-20.26.5.tar.gz", hash = "sha256:ce489cac131aa58f4b25e321d6d186171f78e6cb13fafbf32a840cee67733ff4", size = 9371932 }
wheels = [
    { url = "https://files.pythonhosted.org/packages/c6/1d/e1a44fdd6d30829ba21fc58b5d98a67e7aae8f4165f11d091e53aec12560/virtualenv-20.26.5-py3-none-any.whl", hash = "sha256:4f3ac17b81fba3ce3bd6f4ead2749a72da5929c01774948e243db9ba41df4ff6", size = 5999288 },
]

[[package]]
name = "watchfiles"
version = "0.24.0"
source = { registry = "https://pypi.org/simple" }
dependencies = [
    { name = "anyio" },
]
sdist = { url = "https://files.pythonhosted.org/packages/c8/27/2ba23c8cc85796e2d41976439b08d52f691655fdb9401362099502d1f0cf/watchfiles-0.24.0.tar.gz", hash = "sha256:afb72325b74fa7a428c009c1b8be4b4d7c2afedafb2982827ef2156646df2fe1", size = 37870 }
wheels = [
    { url = "https://files.pythonhosted.org/packages/89/a1/631c12626378b9f1538664aa221feb5c60dfafbd7f60b451f8d0bdbcdedd/watchfiles-0.24.0-cp310-cp310-macosx_10_12_x86_64.whl", hash = "sha256:083dc77dbdeef09fa44bb0f4d1df571d2e12d8a8f985dccde71ac3ac9ac067a0", size = 375096 },
    { url = "https://files.pythonhosted.org/packages/f7/5c/f27c979c8a10aaa2822286c1bffdce3db731cd1aa4224b9f86623e94bbfe/watchfiles-0.24.0-cp310-cp310-macosx_11_0_arm64.whl", hash = "sha256:e94e98c7cb94cfa6e071d401ea3342767f28eb5a06a58fafdc0d2a4974f4f35c", size = 367425 },
    { url = "https://files.pythonhosted.org/packages/74/0d/1889e5649885484d29f6c792ef274454d0a26b20d6ed5fdba5409335ccb6/watchfiles-0.24.0-cp310-cp310-manylinux_2_17_aarch64.manylinux2014_aarch64.whl", hash = "sha256:82ae557a8c037c42a6ef26c494d0631cacca040934b101d001100ed93d43f361", size = 437705 },
    { url = "https://files.pythonhosted.org/packages/85/8a/01d9a22e839f0d1d547af11b1fcac6ba6f889513f1b2e6f221d9d60d9585/watchfiles-0.24.0-cp310-cp310-manylinux_2_17_armv7l.manylinux2014_armv7l.whl", hash = "sha256:acbfa31e315a8f14fe33e3542cbcafc55703b8f5dcbb7c1eecd30f141df50db3", size = 433636 },
    { url = "https://files.pythonhosted.org/packages/62/32/a93db78d340c7ef86cde469deb20e36c6b2a873edee81f610e94bbba4e06/watchfiles-0.24.0-cp310-cp310-manylinux_2_17_i686.manylinux2014_i686.whl", hash = "sha256:b74fdffce9dfcf2dc296dec8743e5b0332d15df19ae464f0e249aa871fc1c571", size = 451069 },
    { url = "https://files.pythonhosted.org/packages/99/c2/e9e2754fae3c2721c9a7736f92dab73723f1968ed72535fff29e70776008/watchfiles-0.24.0-cp310-cp310-manylinux_2_17_ppc64le.manylinux2014_ppc64le.whl", hash = "sha256:449f43f49c8ddca87c6b3980c9284cab6bd1f5c9d9a2b00012adaaccd5e7decd", size = 469306 },
    { url = "https://files.pythonhosted.org/packages/4c/45/f317d9e3affb06c3c27c478de99f7110143e87f0f001f0f72e18d0e1ddce/watchfiles-0.24.0-cp310-cp310-manylinux_2_17_s390x.manylinux2014_s390x.whl", hash = "sha256:4abf4ad269856618f82dee296ac66b0cd1d71450fc3c98532d93798e73399b7a", size = 476187 },
    { url = "https://files.pythonhosted.org/packages/ac/d3/f1f37248abe0114916921e638f71c7d21fe77e3f2f61750e8057d0b68ef2/watchfiles-0.24.0-cp310-cp310-manylinux_2_17_x86_64.manylinux2014_x86_64.whl", hash = "sha256:9f895d785eb6164678ff4bb5cc60c5996b3ee6df3edb28dcdeba86a13ea0465e", size = 425743 },
    { url = "https://files.pythonhosted.org/packages/2b/e8/c7037ea38d838fd81a59cd25761f106ee3ef2cfd3261787bee0c68908171/watchfiles-0.24.0-cp310-cp310-musllinux_1_1_aarch64.whl", hash = "sha256:7ae3e208b31be8ce7f4c2c0034f33406dd24fbce3467f77223d10cd86778471c", size = 612327 },
    { url = "https://files.pythonhosted.org/packages/a0/c5/0e6e228aafe01a7995fbfd2a4edb221bb11a2744803b65a5663fb85e5063/watchfiles-0.24.0-cp310-cp310-musllinux_1_1_x86_64.whl", hash = "sha256:2efec17819b0046dde35d13fb8ac7a3ad877af41ae4640f4109d9154ed30a188", size = 595096 },
    { url = "https://files.pythonhosted.org/packages/63/d5/4780e8bf3de3b4b46e7428a29654f7dc041cad6b19fd86d083e4b6f64bbe/watchfiles-0.24.0-cp310-none-win32.whl", hash = "sha256:6bdcfa3cd6fdbdd1a068a52820f46a815401cbc2cb187dd006cb076675e7b735", size = 264149 },
    { url = "https://files.pythonhosted.org/packages/fe/1b/5148898ba55fc9c111a2a4a5fb67ad3fa7eb2b3d7f0618241ed88749313d/watchfiles-0.24.0-cp310-none-win_amd64.whl", hash = "sha256:54ca90a9ae6597ae6dc00e7ed0a040ef723f84ec517d3e7ce13e63e4bc82fa04", size = 277542 },
    { url = "https://files.pythonhosted.org/packages/85/02/366ae902cd81ca5befcd1854b5c7477b378f68861597cef854bd6dc69fbe/watchfiles-0.24.0-cp311-cp311-macosx_10_12_x86_64.whl", hash = "sha256:bdcd5538e27f188dd3c804b4a8d5f52a7fc7f87e7fd6b374b8e36a4ca03db428", size = 375579 },
    { url = "https://files.pythonhosted.org/packages/bc/67/d8c9d256791fe312fea118a8a051411337c948101a24586e2df237507976/watchfiles-0.24.0-cp311-cp311-macosx_11_0_arm64.whl", hash = "sha256:2dadf8a8014fde6addfd3c379e6ed1a981c8f0a48292d662e27cabfe4239c83c", size = 367726 },
    { url = "https://files.pythonhosted.org/packages/b1/dc/a8427b21ef46386adf824a9fec4be9d16a475b850616cfd98cf09a97a2ef/watchfiles-0.24.0-cp311-cp311-manylinux_2_17_aarch64.manylinux2014_aarch64.whl", hash = "sha256:6509ed3f467b79d95fc62a98229f79b1a60d1b93f101e1c61d10c95a46a84f43", size = 437735 },
    { url = "https://files.pythonhosted.org/packages/3a/21/0b20bef581a9fbfef290a822c8be645432ceb05fb0741bf3c032e0d90d9a/watchfiles-0.24.0-cp311-cp311-manylinux_2_17_armv7l.manylinux2014_armv7l.whl", hash = "sha256:8360f7314a070c30e4c976b183d1d8d1585a4a50c5cb603f431cebcbb4f66327", size = 433644 },
    { url = "https://files.pythonhosted.org/packages/1c/e8/d5e5f71cc443c85a72e70b24269a30e529227986096abe091040d6358ea9/watchfiles-0.24.0-cp311-cp311-manylinux_2_17_i686.manylinux2014_i686.whl", hash = "sha256:316449aefacf40147a9efaf3bd7c9bdd35aaba9ac5d708bd1eb5763c9a02bef5", size = 450928 },
    { url = "https://files.pythonhosted.org/packages/61/ee/bf17f5a370c2fcff49e1fec987a6a43fd798d8427ea754ce45b38f9e117a/watchfiles-0.24.0-cp311-cp311-manylinux_2_17_ppc64le.manylinux2014_ppc64le.whl", hash = "sha256:73bde715f940bea845a95247ea3e5eb17769ba1010efdc938ffcb967c634fa61", size = 469072 },
    { url = "https://files.pythonhosted.org/packages/a3/34/03b66d425986de3fc6077e74a74c78da298f8cb598887f664a4485e55543/watchfiles-0.24.0-cp311-cp311-manylinux_2_17_s390x.manylinux2014_s390x.whl", hash = "sha256:3770e260b18e7f4e576edca4c0a639f704088602e0bc921c5c2e721e3acb8d15", size = 475517 },
    { url = "https://files.pythonhosted.org/packages/70/eb/82f089c4f44b3171ad87a1b433abb4696f18eb67292909630d886e073abe/watchfiles-0.24.0-cp311-cp311-manylinux_2_17_x86_64.manylinux2014_x86_64.whl", hash = "sha256:aa0fd7248cf533c259e59dc593a60973a73e881162b1a2f73360547132742823", size = 425480 },
    { url = "https://files.pythonhosted.org/packages/53/20/20509c8f5291e14e8a13104b1808cd7cf5c44acd5feaecb427a49d387774/watchfiles-0.24.0-cp311-cp311-musllinux_1_1_aarch64.whl", hash = "sha256:d7a2e3b7f5703ffbd500dabdefcbc9eafeff4b9444bbdd5d83d79eedf8428fab", size = 612322 },
    { url = "https://files.pythonhosted.org/packages/df/2b/5f65014a8cecc0a120f5587722068a975a692cadbe9fe4ea56b3d8e43f14/watchfiles-0.24.0-cp311-cp311-musllinux_1_1_x86_64.whl", hash = "sha256:d831ee0a50946d24a53821819b2327d5751b0c938b12c0653ea5be7dea9c82ec", size = 595094 },
    { url = "https://files.pythonhosted.org/packages/18/98/006d8043a82c0a09d282d669c88e587b3a05cabdd7f4900e402250a249ac/watchfiles-0.24.0-cp311-none-win32.whl", hash = "sha256:49d617df841a63b4445790a254013aea2120357ccacbed00253f9c2b5dc24e2d", size = 264191 },
    { url = "https://files.pythonhosted.org/packages/8a/8b/badd9247d6ec25f5f634a9b3d0d92e39c045824ec7e8afcedca8ee52c1e2/watchfiles-0.24.0-cp311-none-win_amd64.whl", hash = "sha256:d3dcb774e3568477275cc76554b5a565024b8ba3a0322f77c246bc7111c5bb9c", size = 277527 },
    { url = "https://files.pythonhosted.org/packages/af/19/35c957c84ee69d904299a38bae3614f7cede45f07f174f6d5a2f4dbd6033/watchfiles-0.24.0-cp311-none-win_arm64.whl", hash = "sha256:9301c689051a4857d5b10777da23fafb8e8e921bcf3abe6448a058d27fb67633", size = 266253 },
    { url = "https://files.pythonhosted.org/packages/35/82/92a7bb6dc82d183e304a5f84ae5437b59ee72d48cee805a9adda2488b237/watchfiles-0.24.0-cp312-cp312-macosx_10_12_x86_64.whl", hash = "sha256:7211b463695d1e995ca3feb38b69227e46dbd03947172585ecb0588f19b0d87a", size = 374137 },
    { url = "https://files.pythonhosted.org/packages/87/91/49e9a497ddaf4da5e3802d51ed67ff33024597c28f652b8ab1e7c0f5718b/watchfiles-0.24.0-cp312-cp312-macosx_11_0_arm64.whl", hash = "sha256:4b8693502d1967b00f2fb82fc1e744df128ba22f530e15b763c8d82baee15370", size = 367733 },
    { url = "https://files.pythonhosted.org/packages/0d/d8/90eb950ab4998effea2df4cf3a705dc594f6bc501c5a353073aa990be965/watchfiles-0.24.0-cp312-cp312-manylinux_2_17_aarch64.manylinux2014_aarch64.whl", hash = "sha256:cdab9555053399318b953a1fe1f586e945bc8d635ce9d05e617fd9fe3a4687d6", size = 437322 },
    { url = "https://files.pythonhosted.org/packages/6c/a2/300b22e7bc2a222dd91fce121cefa7b49aa0d26a627b2777e7bdfcf1110b/watchfiles-0.24.0-cp312-cp312-manylinux_2_17_armv7l.manylinux2014_armv7l.whl", hash = "sha256:34e19e56d68b0dad5cff62273107cf5d9fbaf9d75c46277aa5d803b3ef8a9e9b", size = 433409 },
    { url = "https://files.pythonhosted.org/packages/99/44/27d7708a43538ed6c26708bcccdde757da8b7efb93f4871d4cc39cffa1cc/watchfiles-0.24.0-cp312-cp312-manylinux_2_17_i686.manylinux2014_i686.whl", hash = "sha256:41face41f036fee09eba33a5b53a73e9a43d5cb2c53dad8e61fa6c9f91b5a51e", size = 452142 },
    { url = "https://files.pythonhosted.org/packages/b0/ec/c4e04f755be003129a2c5f3520d2c47026f00da5ecb9ef1e4f9449637571/watchfiles-0.24.0-cp312-cp312-manylinux_2_17_ppc64le.manylinux2014_ppc64le.whl", hash = "sha256:5148c2f1ea043db13ce9b0c28456e18ecc8f14f41325aa624314095b6aa2e9ea", size = 469414 },
    { url = "https://files.pythonhosted.org/packages/c5/4e/cdd7de3e7ac6432b0abf282ec4c1a1a2ec62dfe423cf269b86861667752d/watchfiles-0.24.0-cp312-cp312-manylinux_2_17_s390x.manylinux2014_s390x.whl", hash = "sha256:7e4bd963a935aaf40b625c2499f3f4f6bbd0c3776f6d3bc7c853d04824ff1c9f", size = 472962 },
    { url = "https://files.pythonhosted.org/packages/27/69/e1da9d34da7fc59db358424f5d89a56aaafe09f6961b64e36457a80a7194/watchfiles-0.24.0-cp312-cp312-manylinux_2_17_x86_64.manylinux2014_x86_64.whl", hash = "sha256:c79d7719d027b7a42817c5d96461a99b6a49979c143839fc37aa5748c322f234", size = 425705 },
    { url = "https://files.pythonhosted.org/packages/e8/c1/24d0f7357be89be4a43e0a656259676ea3d7a074901f47022f32e2957798/watchfiles-0.24.0-cp312-cp312-musllinux_1_1_aarch64.whl", hash = "sha256:32aa53a9a63b7f01ed32e316e354e81e9da0e6267435c7243bf8ae0f10b428ef", size = 612851 },
    { url = "https://files.pythonhosted.org/packages/c7/af/175ba9b268dec56f821639c9893b506c69fd999fe6a2e2c51de420eb2f01/watchfiles-0.24.0-cp312-cp312-musllinux_1_1_x86_64.whl", hash = "sha256:ce72dba6a20e39a0c628258b5c308779b8697f7676c254a845715e2a1039b968", size = 594868 },
    { url = "https://files.pythonhosted.org/packages/44/81/1f701323a9f70805bc81c74c990137123344a80ea23ab9504a99492907f8/watchfiles-0.24.0-cp312-none-win32.whl", hash = "sha256:d9018153cf57fc302a2a34cb7564870b859ed9a732d16b41a9b5cb2ebed2d444", size = 264109 },
    { url = "https://files.pythonhosted.org/packages/b4/0b/32cde5bc2ebd9f351be326837c61bdeb05ad652b793f25c91cac0b48a60b/watchfiles-0.24.0-cp312-none-win_amd64.whl", hash = "sha256:551ec3ee2a3ac9cbcf48a4ec76e42c2ef938a7e905a35b42a1267fa4b1645896", size = 277055 },
    { url = "https://files.pythonhosted.org/packages/4b/81/daade76ce33d21dbec7a15afd7479de8db786e5f7b7d249263b4ea174e08/watchfiles-0.24.0-cp312-none-win_arm64.whl", hash = "sha256:b52a65e4ea43c6d149c5f8ddb0bef8d4a1e779b77591a458a893eb416624a418", size = 266169 },
    { url = "https://files.pythonhosted.org/packages/30/dc/6e9f5447ae14f645532468a84323a942996d74d5e817837a5c8ce9d16c69/watchfiles-0.24.0-cp313-cp313-macosx_10_12_x86_64.whl", hash = "sha256:3d2e3ab79a1771c530233cadfd277fcc762656d50836c77abb2e5e72b88e3a48", size = 373764 },
    { url = "https://files.pythonhosted.org/packages/79/c0/c3a9929c372816c7fc87d8149bd722608ea58dc0986d3ef7564c79ad7112/watchfiles-0.24.0-cp313-cp313-macosx_11_0_arm64.whl", hash = "sha256:327763da824817b38ad125dcd97595f942d720d32d879f6c4ddf843e3da3fe90", size = 367873 },
    { url = "https://files.pythonhosted.org/packages/2e/11/ff9a4445a7cfc1c98caf99042df38964af12eed47d496dd5d0d90417349f/watchfiles-0.24.0-cp313-cp313-manylinux_2_17_aarch64.manylinux2014_aarch64.whl", hash = "sha256:bd82010f8ab451dabe36054a1622870166a67cf3fce894f68895db6f74bbdc94", size = 438381 },
    { url = "https://files.pythonhosted.org/packages/48/a3/763ba18c98211d7bb6c0f417b2d7946d346cdc359d585cc28a17b48e964b/watchfiles-0.24.0-cp313-cp313-manylinux_2_17_armv7l.manylinux2014_armv7l.whl", hash = "sha256:d64ba08db72e5dfd5c33be1e1e687d5e4fcce09219e8aee893a4862034081d4e", size = 432809 },
    { url = "https://files.pythonhosted.org/packages/30/4c/616c111b9d40eea2547489abaf4ffc84511e86888a166d3a4522c2ba44b5/watchfiles-0.24.0-cp313-cp313-manylinux_2_17_i686.manylinux2014_i686.whl", hash = "sha256:1cf1f6dd7825053f3d98f6d33f6464ebdd9ee95acd74ba2c34e183086900a827", size = 451801 },
    { url = "https://files.pythonhosted.org/packages/b6/be/d7da83307863a422abbfeb12903a76e43200c90ebe5d6afd6a59d158edea/watchfiles-0.24.0-cp313-cp313-manylinux_2_17_ppc64le.manylinux2014_ppc64le.whl", hash = "sha256:43e3e37c15a8b6fe00c1bce2473cfa8eb3484bbeecf3aefbf259227e487a03df", size = 468886 },
    { url = "https://files.pythonhosted.org/packages/1d/d3/3dfe131ee59d5e90b932cf56aba5c996309d94dafe3d02d204364c23461c/watchfiles-0.24.0-cp313-cp313-manylinux_2_17_s390x.manylinux2014_s390x.whl", hash = "sha256:88bcd4d0fe1d8ff43675360a72def210ebad3f3f72cabfeac08d825d2639b4ab", size = 472973 },
    { url = "https://files.pythonhosted.org/packages/42/6c/279288cc5653a289290d183b60a6d80e05f439d5bfdfaf2d113738d0f932/watchfiles-0.24.0-cp313-cp313-manylinux_2_17_x86_64.manylinux2014_x86_64.whl", hash = "sha256:999928c6434372fde16c8f27143d3e97201160b48a614071261701615a2a156f", size = 425282 },
    { url = "https://files.pythonhosted.org/packages/d6/d7/58afe5e85217e845edf26d8780c2d2d2ae77675eeb8d1b8b8121d799ce52/watchfiles-0.24.0-cp313-cp313-musllinux_1_1_aarch64.whl", hash = "sha256:30bbd525c3262fd9f4b1865cb8d88e21161366561cd7c9e1194819e0a33ea86b", size = 612540 },
    { url = "https://files.pythonhosted.org/packages/6d/d5/b96eeb9fe3fda137200dd2f31553670cbc731b1e13164fd69b49870b76ec/watchfiles-0.24.0-cp313-cp313-musllinux_1_1_x86_64.whl", hash = "sha256:edf71b01dec9f766fb285b73930f95f730bb0943500ba0566ae234b5c1618c18", size = 593625 },
    { url = "https://files.pythonhosted.org/packages/c1/e5/c326fe52ee0054107267608d8cea275e80be4455b6079491dfd9da29f46f/watchfiles-0.24.0-cp313-none-win32.whl", hash = "sha256:f4c96283fca3ee09fb044f02156d9570d156698bc3734252175a38f0e8975f07", size = 263899 },
    { url = "https://files.pythonhosted.org/packages/a6/8b/8a7755c5e7221bb35fe4af2dc44db9174f90ebf0344fd5e9b1e8b42d381e/watchfiles-0.24.0-cp313-none-win_amd64.whl", hash = "sha256:a974231b4fdd1bb7f62064a0565a6b107d27d21d9acb50c484d2cdba515b9366", size = 276622 },
    { url = "https://files.pythonhosted.org/packages/df/94/1ad200e937ec91b2a9d6b39ae1cf9c2b1a9cc88d5ceb43aa5c6962eb3c11/watchfiles-0.24.0-pp310-pypy310_pp73-macosx_10_12_x86_64.whl", hash = "sha256:632676574429bee8c26be8af52af20e0c718cc7f5f67f3fb658c71928ccd4f7f", size = 376986 },
    { url = "https://files.pythonhosted.org/packages/ee/fd/d9e020d687ccf90fe95efc513fbb39a8049cf5a3ff51f53c59fcf4c47a5d/watchfiles-0.24.0-pp310-pypy310_pp73-macosx_11_0_arm64.whl", hash = "sha256:a2a9891723a735d3e2540651184be6fd5b96880c08ffe1a98bae5017e65b544b", size = 369445 },
    { url = "https://files.pythonhosted.org/packages/43/cb/c0279b35053555d10ef03559c5aebfcb0c703d9c70a7b4e532df74b9b0e8/watchfiles-0.24.0-pp310-pypy310_pp73-manylinux_2_17_aarch64.manylinux2014_aarch64.whl", hash = "sha256:4a7fa2bc0efef3e209a8199fd111b8969fe9db9c711acc46636686331eda7dd4", size = 439383 },
    { url = "https://files.pythonhosted.org/packages/8b/c4/08b3c2cda45db5169148a981c2100c744a4a222fa7ae7644937c0c002069/watchfiles-0.24.0-pp310-pypy310_pp73-manylinux_2_17_x86_64.manylinux2014_x86_64.whl", hash = "sha256:01550ccf1d0aed6ea375ef259706af76ad009ef5b0203a3a4cce0f6024f9b68a", size = 426804 },
]

[[package]]
name = "websockets"
version = "13.1"
source = { registry = "https://pypi.org/simple" }
sdist = { url = "https://files.pythonhosted.org/packages/e2/73/9223dbc7be3dcaf2a7bbf756c351ec8da04b1fa573edaf545b95f6b0c7fd/websockets-13.1.tar.gz", hash = "sha256:a3b3366087c1bc0a2795111edcadddb8b3b59509d5db5d7ea3fdd69f954a8878", size = 158549 }
wheels = [
    { url = "https://files.pythonhosted.org/packages/0a/94/d15dbfc6a5eb636dbc754303fba18208f2e88cf97e733e1d64fb9cb5c89e/websockets-13.1-cp310-cp310-macosx_10_9_universal2.whl", hash = "sha256:f48c749857f8fb598fb890a75f540e3221d0976ed0bf879cf3c7eef34151acee", size = 157815 },
    { url = "https://files.pythonhosted.org/packages/30/02/c04af33f4663945a26f5e8cf561eb140c35452b50af47a83c3fbcfe62ae1/websockets-13.1-cp310-cp310-macosx_10_9_x86_64.whl", hash = "sha256:c7e72ce6bda6fb9409cc1e8164dd41d7c91466fb599eb047cfda72fe758a34a7", size = 155466 },
    { url = "https://files.pythonhosted.org/packages/35/e8/719f08d12303ea643655e52d9e9851b2dadbb1991d4926d9ce8862efa2f5/websockets-13.1-cp310-cp310-macosx_11_0_arm64.whl", hash = "sha256:f779498eeec470295a2b1a5d97aa1bc9814ecd25e1eb637bd9d1c73a327387f6", size = 155716 },
    { url = "https://files.pythonhosted.org/packages/91/e1/14963ae0252a8925f7434065d25dcd4701d5e281a0b4b460a3b5963d2594/websockets-13.1-cp310-cp310-manylinux_2_17_aarch64.manylinux2014_aarch64.whl", hash = "sha256:4676df3fe46956fbb0437d8800cd5f2b6d41143b6e7e842e60554398432cf29b", size = 164806 },
    { url = "https://files.pythonhosted.org/packages/ec/fa/ab28441bae5e682a0f7ddf3d03440c0c352f930da419301f4a717f675ef3/websockets-13.1-cp310-cp310-manylinux_2_5_i686.manylinux1_i686.manylinux_2_17_i686.manylinux2014_i686.whl", hash = "sha256:a7affedeb43a70351bb811dadf49493c9cfd1ed94c9c70095fd177e9cc1541fa", size = 163810 },
    { url = "https://files.pythonhosted.org/packages/44/77/dea187bd9d16d4b91566a2832be31f99a40d0f5bfa55eeb638eb2c3bc33d/websockets-13.1-cp310-cp310-manylinux_2_5_x86_64.manylinux1_x86_64.manylinux_2_17_x86_64.manylinux2014_x86_64.whl", hash = "sha256:1971e62d2caa443e57588e1d82d15f663b29ff9dfe7446d9964a4b6f12c1e700", size = 164125 },
    { url = "https://files.pythonhosted.org/packages/cf/d9/3af14544e83f1437eb684b399e6ba0fa769438e869bf5d83d74bc197fae8/websockets-13.1-cp310-cp310-musllinux_1_2_aarch64.whl", hash = "sha256:5f2e75431f8dc4a47f31565a6e1355fb4f2ecaa99d6b89737527ea917066e26c", size = 164532 },
    { url = "https://files.pythonhosted.org/packages/1c/8a/6d332eabe7d59dfefe4b8ba6f46c8c5fabb15b71c8a8bc3d2b65de19a7b6/websockets-13.1-cp310-cp310-musllinux_1_2_i686.whl", hash = "sha256:58cf7e75dbf7e566088b07e36ea2e3e2bd5676e22216e4cad108d4df4a7402a0", size = 163948 },
    { url = "https://files.pythonhosted.org/packages/1a/91/a0aeadbaf3017467a1ee03f8fb67accdae233fe2d5ad4b038c0a84e357b0/websockets-13.1-cp310-cp310-musllinux_1_2_x86_64.whl", hash = "sha256:c90d6dec6be2c7d03378a574de87af9b1efea77d0c52a8301dd831ece938452f", size = 163898 },
    { url = "https://files.pythonhosted.org/packages/71/31/a90fb47c63e0ae605be914b0b969d7c6e6ffe2038cd744798e4b3fbce53b/websockets-13.1-cp310-cp310-win32.whl", hash = "sha256:730f42125ccb14602f455155084f978bd9e8e57e89b569b4d7f0f0c17a448ffe", size = 158706 },
    { url = "https://files.pythonhosted.org/packages/93/ca/9540a9ba80da04dc7f36d790c30cae4252589dbd52ccdc92e75b0be22437/websockets-13.1-cp310-cp310-win_amd64.whl", hash = "sha256:5993260f483d05a9737073be197371940c01b257cc45ae3f1d5d7adb371b266a", size = 159141 },
    { url = "https://files.pythonhosted.org/packages/b2/f0/cf0b8a30d86b49e267ac84addbebbc7a48a6e7bb7c19db80f62411452311/websockets-13.1-cp311-cp311-macosx_10_9_universal2.whl", hash = "sha256:61fc0dfcda609cda0fc9fe7977694c0c59cf9d749fbb17f4e9483929e3c48a19", size = 157813 },
    { url = "https://files.pythonhosted.org/packages/bf/e7/22285852502e33071a8cf0ac814f8988480ec6db4754e067b8b9d0e92498/websockets-13.1-cp311-cp311-macosx_10_9_x86_64.whl", hash = "sha256:ceec59f59d092c5007e815def4ebb80c2de330e9588e101cf8bd94c143ec78a5", size = 155469 },
    { url = "https://files.pythonhosted.org/packages/68/d4/c8c7c1e5b40ee03c5cc235955b0fb1ec90e7e37685a5f69229ad4708dcde/websockets-13.1-cp311-cp311-macosx_11_0_arm64.whl", hash = "sha256:c1dca61c6db1166c48b95198c0b7d9c990b30c756fc2923cc66f68d17dc558fd", size = 155717 },
    { url = "https://files.pythonhosted.org/packages/c9/e4/c50999b9b848b1332b07c7fd8886179ac395cb766fda62725d1539e7bc6c/websockets-13.1-cp311-cp311-manylinux_2_17_aarch64.manylinux2014_aarch64.whl", hash = "sha256:308e20f22c2c77f3f39caca508e765f8725020b84aa963474e18c59accbf4c02", size = 165379 },
    { url = "https://files.pythonhosted.org/packages/bc/49/4a4ad8c072f18fd79ab127650e47b160571aacfc30b110ee305ba25fffc9/websockets-13.1-cp311-cp311-manylinux_2_5_i686.manylinux1_i686.manylinux_2_17_i686.manylinux2014_i686.whl", hash = "sha256:62d516c325e6540e8a57b94abefc3459d7dab8ce52ac75c96cad5549e187e3a7", size = 164376 },
    { url = "https://files.pythonhosted.org/packages/af/9b/8c06d425a1d5a74fd764dd793edd02be18cf6fc3b1ccd1f29244ba132dc0/websockets-13.1-cp311-cp311-manylinux_2_5_x86_64.manylinux1_x86_64.manylinux_2_17_x86_64.manylinux2014_x86_64.whl", hash = "sha256:87c6e35319b46b99e168eb98472d6c7d8634ee37750d7693656dc766395df096", size = 164753 },
    { url = "https://files.pythonhosted.org/packages/d5/5b/0acb5815095ff800b579ffc38b13ab1b915b317915023748812d24e0c1ac/websockets-13.1-cp311-cp311-musllinux_1_2_aarch64.whl", hash = "sha256:5f9fee94ebafbc3117c30be1844ed01a3b177bb6e39088bc6b2fa1dc15572084", size = 165051 },
    { url = "https://files.pythonhosted.org/packages/30/93/c3891c20114eacb1af09dedfcc620c65c397f4fd80a7009cd12d9457f7f5/websockets-13.1-cp311-cp311-musllinux_1_2_i686.whl", hash = "sha256:7c1e90228c2f5cdde263253fa5db63e6653f1c00e7ec64108065a0b9713fa1b3", size = 164489 },
    { url = "https://files.pythonhosted.org/packages/28/09/af9e19885539759efa2e2cd29b8b3f9eecef7ecefea40d46612f12138b36/websockets-13.1-cp311-cp311-musllinux_1_2_x86_64.whl", hash = "sha256:6548f29b0e401eea2b967b2fdc1c7c7b5ebb3eeb470ed23a54cd45ef078a0db9", size = 164438 },
    { url = "https://files.pythonhosted.org/packages/b6/08/6f38b8e625b3d93de731f1d248cc1493327f16cb45b9645b3e791782cff0/websockets-13.1-cp311-cp311-win32.whl", hash = "sha256:c11d4d16e133f6df8916cc5b7e3e96ee4c44c936717d684a94f48f82edb7c92f", size = 158710 },
    { url = "https://files.pythonhosted.org/packages/fb/39/ec8832ecb9bb04a8d318149005ed8cee0ba4e0205835da99e0aa497a091f/websockets-13.1-cp311-cp311-win_amd64.whl", hash = "sha256:d04f13a1d75cb2b8382bdc16ae6fa58c97337253826dfe136195b7f89f661557", size = 159137 },
    { url = "https://files.pythonhosted.org/packages/df/46/c426282f543b3c0296cf964aa5a7bb17e984f58dde23460c3d39b3148fcf/websockets-13.1-cp312-cp312-macosx_10_9_universal2.whl", hash = "sha256:9d75baf00138f80b48f1eac72ad1535aac0b6461265a0bcad391fc5aba875cfc", size = 157821 },
    { url = "https://files.pythonhosted.org/packages/aa/85/22529867010baac258da7c45848f9415e6cf37fef00a43856627806ffd04/websockets-13.1-cp312-cp312-macosx_10_9_x86_64.whl", hash = "sha256:9b6f347deb3dcfbfde1c20baa21c2ac0751afaa73e64e5b693bb2b848efeaa49", size = 155480 },
    { url = "https://files.pythonhosted.org/packages/29/2c/bdb339bfbde0119a6e84af43ebf6275278698a2241c2719afc0d8b0bdbf2/websockets-13.1-cp312-cp312-macosx_11_0_arm64.whl", hash = "sha256:de58647e3f9c42f13f90ac7e5f58900c80a39019848c5547bc691693098ae1bd", size = 155715 },
    { url = "https://files.pythonhosted.org/packages/9f/d0/8612029ea04c5c22bf7af2fd3d63876c4eaeef9b97e86c11972a43aa0e6c/websockets-13.1-cp312-cp312-manylinux_2_17_aarch64.manylinux2014_aarch64.whl", hash = "sha256:a1b54689e38d1279a51d11e3467dd2f3a50f5f2e879012ce8f2d6943f00e83f0", size = 165647 },
    { url = "https://files.pythonhosted.org/packages/56/04/1681ed516fa19ca9083f26d3f3a302257e0911ba75009533ed60fbb7b8d1/websockets-13.1-cp312-cp312-manylinux_2_5_i686.manylinux1_i686.manylinux_2_17_i686.manylinux2014_i686.whl", hash = "sha256:cf1781ef73c073e6b0f90af841aaf98501f975d306bbf6221683dd594ccc52b6", size = 164592 },
    { url = "https://files.pythonhosted.org/packages/38/6f/a96417a49c0ed132bb6087e8e39a37db851c70974f5c724a4b2a70066996/websockets-13.1-cp312-cp312-manylinux_2_5_x86_64.manylinux1_x86_64.manylinux_2_17_x86_64.manylinux2014_x86_64.whl", hash = "sha256:8d23b88b9388ed85c6faf0e74d8dec4f4d3baf3ecf20a65a47b836d56260d4b9", size = 165012 },
    { url = "https://files.pythonhosted.org/packages/40/8b/fccf294919a1b37d190e86042e1a907b8f66cff2b61e9befdbce03783e25/websockets-13.1-cp312-cp312-musllinux_1_2_aarch64.whl", hash = "sha256:3c78383585f47ccb0fcf186dcb8a43f5438bd7d8f47d69e0b56f71bf431a0a68", size = 165311 },
    { url = "https://files.pythonhosted.org/packages/c1/61/f8615cf7ce5fe538476ab6b4defff52beb7262ff8a73d5ef386322d9761d/websockets-13.1-cp312-cp312-musllinux_1_2_i686.whl", hash = "sha256:d6d300f8ec35c24025ceb9b9019ae9040c1ab2f01cddc2bcc0b518af31c75c14", size = 164692 },
    { url = "https://files.pythonhosted.org/packages/5c/f1/a29dd6046d3a722d26f182b783a7997d25298873a14028c4760347974ea3/websockets-13.1-cp312-cp312-musllinux_1_2_x86_64.whl", hash = "sha256:a9dcaf8b0cc72a392760bb8755922c03e17a5a54e08cca58e8b74f6902b433cf", size = 164686 },
    { url = "https://files.pythonhosted.org/packages/0f/99/ab1cdb282f7e595391226f03f9b498f52109d25a2ba03832e21614967dfa/websockets-13.1-cp312-cp312-win32.whl", hash = "sha256:2f85cf4f2a1ba8f602298a853cec8526c2ca42a9a4b947ec236eaedb8f2dc80c", size = 158712 },
    { url = "https://files.pythonhosted.org/packages/46/93/e19160db48b5581feac8468330aa11b7292880a94a37d7030478596cc14e/websockets-13.1-cp312-cp312-win_amd64.whl", hash = "sha256:38377f8b0cdeee97c552d20cf1865695fcd56aba155ad1b4ca8779a5b6ef4ac3", size = 159145 },
    { url = "https://files.pythonhosted.org/packages/51/20/2b99ca918e1cbd33c53db2cace5f0c0cd8296fc77558e1908799c712e1cd/websockets-13.1-cp313-cp313-macosx_10_13_universal2.whl", hash = "sha256:a9ab1e71d3d2e54a0aa646ab6d4eebfaa5f416fe78dfe4da2839525dc5d765c6", size = 157828 },
    { url = "https://files.pythonhosted.org/packages/b8/47/0932a71d3d9c0e9483174f60713c84cee58d62839a143f21a2bcdbd2d205/websockets-13.1-cp313-cp313-macosx_10_13_x86_64.whl", hash = "sha256:b9d7439d7fab4dce00570bb906875734df13d9faa4b48e261c440a5fec6d9708", size = 155487 },
    { url = "https://files.pythonhosted.org/packages/a9/60/f1711eb59ac7a6c5e98e5637fef5302f45b6f76a2c9d64fd83bbb341377a/websockets-13.1-cp313-cp313-macosx_11_0_arm64.whl", hash = "sha256:327b74e915cf13c5931334c61e1a41040e365d380f812513a255aa804b183418", size = 155721 },
    { url = "https://files.pythonhosted.org/packages/6a/e6/ba9a8db7f9d9b0e5f829cf626ff32677f39824968317223605a6b419d445/websockets-13.1-cp313-cp313-manylinux_2_17_aarch64.manylinux2014_aarch64.whl", hash = "sha256:325b1ccdbf5e5725fdcb1b0e9ad4d2545056479d0eee392c291c1bf76206435a", size = 165609 },
    { url = "https://files.pythonhosted.org/packages/c1/22/4ec80f1b9c27a0aebd84ccd857252eda8418ab9681eb571b37ca4c5e1305/websockets-13.1-cp313-cp313-manylinux_2_5_i686.manylinux1_i686.manylinux_2_17_i686.manylinux2014_i686.whl", hash = "sha256:346bee67a65f189e0e33f520f253d5147ab76ae42493804319b5716e46dddf0f", size = 164556 },
    { url = "https://files.pythonhosted.org/packages/27/ac/35f423cb6bb15600438db80755609d27eda36d4c0b3c9d745ea12766c45e/websockets-13.1-cp313-cp313-manylinux_2_5_x86_64.manylinux1_x86_64.manylinux_2_17_x86_64.manylinux2014_x86_64.whl", hash = "sha256:91a0fa841646320ec0d3accdff5b757b06e2e5c86ba32af2e0815c96c7a603c5", size = 164993 },
    { url = "https://files.pythonhosted.org/packages/31/4e/98db4fd267f8be9e52e86b6ee4e9aa7c42b83452ea0ea0672f176224b977/websockets-13.1-cp313-cp313-musllinux_1_2_aarch64.whl", hash = "sha256:18503d2c5f3943e93819238bf20df71982d193f73dcecd26c94514f417f6b135", size = 165360 },
    { url = "https://files.pythonhosted.org/packages/3f/15/3f0de7cda70ffc94b7e7024544072bc5b26e2c1eb36545291abb755d8cdb/websockets-13.1-cp313-cp313-musllinux_1_2_i686.whl", hash = "sha256:a9cd1af7e18e5221d2878378fbc287a14cd527fdd5939ed56a18df8a31136bb2", size = 164745 },
    { url = "https://files.pythonhosted.org/packages/a1/6e/66b6b756aebbd680b934c8bdbb6dcb9ce45aad72cde5f8a7208dbb00dd36/websockets-13.1-cp313-cp313-musllinux_1_2_x86_64.whl", hash = "sha256:70c5be9f416aa72aab7a2a76c90ae0a4fe2755c1816c153c1a2bcc3333ce4ce6", size = 164732 },
    { url = "https://files.pythonhosted.org/packages/35/c6/12e3aab52c11aeb289e3dbbc05929e7a9d90d7a9173958477d3ef4f8ce2d/websockets-13.1-cp313-cp313-win32.whl", hash = "sha256:624459daabeb310d3815b276c1adef475b3e6804abaf2d9d2c061c319f7f187d", size = 158709 },
    { url = "https://files.pythonhosted.org/packages/41/d8/63d6194aae711d7263df4498200c690a9c39fb437ede10f3e157a6343e0d/websockets-13.1-cp313-cp313-win_amd64.whl", hash = "sha256:c518e84bb59c2baae725accd355c8dc517b4a3ed8db88b4bc93c78dae2974bf2", size = 159144 },
    { url = "https://files.pythonhosted.org/packages/2d/75/6da22cb3ad5b8c606963f9a5f9f88656256fecc29d420b4b2bf9e0c7d56f/websockets-13.1-pp310-pypy310_pp73-macosx_10_15_x86_64.whl", hash = "sha256:5dd6da9bec02735931fccec99d97c29f47cc61f644264eb995ad6c0c27667238", size = 155499 },
    { url = "https://files.pythonhosted.org/packages/c0/ba/22833d58629088fcb2ccccedfae725ac0bbcd713319629e97125b52ac681/websockets-13.1-pp310-pypy310_pp73-macosx_11_0_arm64.whl", hash = "sha256:2510c09d8e8df777177ee3d40cd35450dc169a81e747455cc4197e63f7e7bfe5", size = 155737 },
    { url = "https://files.pythonhosted.org/packages/95/54/61684fe22bdb831e9e1843d972adadf359cf04ab8613285282baea6a24bb/websockets-13.1-pp310-pypy310_pp73-manylinux_2_17_aarch64.manylinux2014_aarch64.whl", hash = "sha256:f1c3cf67185543730888b20682fb186fc8d0fa6f07ccc3ef4390831ab4b388d9", size = 157095 },
    { url = "https://files.pythonhosted.org/packages/fc/f5/6652fb82440813822022a9301a30afde85e5ff3fb2aebb77f34aabe2b4e8/websockets-13.1-pp310-pypy310_pp73-manylinux_2_5_i686.manylinux1_i686.manylinux_2_17_i686.manylinux2014_i686.whl", hash = "sha256:bcc03c8b72267e97b49149e4863d57c2d77f13fae12066622dc78fe322490fe6", size = 156701 },
    { url = "https://files.pythonhosted.org/packages/67/33/ae82a7b860fa8a08aba68818bdf7ff61f04598aa5ab96df4cd5a3e418ca4/websockets-13.1-pp310-pypy310_pp73-manylinux_2_5_x86_64.manylinux1_x86_64.manylinux_2_17_x86_64.manylinux2014_x86_64.whl", hash = "sha256:004280a140f220c812e65f36944a9ca92d766b6cc4560be652a0a3883a79ed8a", size = 156654 },
    { url = "https://files.pythonhosted.org/packages/63/0b/a1b528d36934f833e20f6da1032b995bf093d55cb416b9f2266f229fb237/websockets-13.1-pp310-pypy310_pp73-win_amd64.whl", hash = "sha256:e2620453c075abeb0daa949a292e19f56de518988e079c36478bacf9546ced23", size = 159192 },
    { url = "https://files.pythonhosted.org/packages/56/27/96a5cd2626d11c8280656c6c71d8ab50fe006490ef9971ccd154e0c42cd2/websockets-13.1-py3-none-any.whl", hash = "sha256:a9a396a6ad26130cdae92ae10c36af09d9bfe6cafe69670fd3b6da9b07b4044f", size = 152134 },
]<|MERGE_RESOLUTION|>--- conflicted
+++ resolved
@@ -79,11 +79,7 @@
 [package.metadata]
 requires-dist = [
     { name = "alembic", specifier = ">=1.12.1,<2.0.0" },
-<<<<<<< HEAD
     { name = "bcrypt", specifier = ">=4.3.0" },
-=======
-    { name = "bcrypt", specifier = "==4.3.0" },
->>>>>>> 8af907c7
     { name = "email-validator", specifier = ">=2.1.0.post1,<3.0.0.0" },
     { name = "emails", specifier = ">=0.6,<1.0" },
     { name = "fastapi", extras = ["standard"], specifier = ">=0.114.2,<1.0.0" },
