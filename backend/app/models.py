import uuid
from datetime import date as DateType
from datetime import datetime
from typing import Optional

from pydantic import EmailStr
from sqlmodel import Field, Relationship, SQLModel


# Shared properties
class UserBase(SQLModel):
    email: EmailStr = Field(unique=True, index=True, max_length=255)
    is_active: bool = True
    is_superuser: bool = False
    full_name: str | None = Field(default=None, max_length=255)
    user_type: str = Field(default="team_member", max_length=50)
    organization_id: uuid.UUID | None = Field(default=None)


# Properties to receive via API on creation
class UserCreate(UserBase):
    password: str = Field(min_length=8, max_length=128)


class UserRegister(SQLModel):
    email: EmailStr = Field(max_length=255)
    password: str = Field(min_length=8, max_length=128)
    full_name: str | None = Field(default=None, max_length=255)
    user_type: str = Field(default="team_member", max_length=50)


# Properties to receive via API on update, all are optional
class UserUpdate(UserBase):
    email: EmailStr | None = Field(default=None, max_length=255)  # type: ignore
    password: str | None = Field(default=None, min_length=8, max_length=128)


class UserUpdateMe(SQLModel):
    full_name: str | None = Field(default=None, max_length=255)
    email: EmailStr | None = Field(default=None, max_length=255)


class UpdatePassword(SQLModel):
    current_password: str = Field(min_length=8, max_length=128)
    new_password: str = Field(min_length=8, max_length=128)


# Database model, database table inferred from class name
class User(UserBase, table=True):
    id: uuid.UUID = Field(default_factory=uuid.uuid4, primary_key=True)
    hashed_password: str
    items: list["Item"] = Relationship(back_populates="owner", cascade_delete=True)
    organization_id: uuid.UUID | None = Field(
        default=None, foreign_key="organization.id"
    )
    organization: Optional["Organization"] = Relationship(back_populates="users")
    project_access: list["ProjectAccess"] = Relationship(
        back_populates="user", cascade_delete=True
    )


# Properties to return via API, id is always required
class UserPublic(UserBase):
    id: uuid.UUID


class UsersPublic(SQLModel):
    data: list[UserPublic]
    count: int


# Shared properties
class ItemBase(SQLModel):
    title: str = Field(min_length=1, max_length=255)
    description: str | None = Field(default=None, max_length=255)


# Properties to receive on item creation
class ItemCreate(ItemBase):
    pass


# Properties to receive on item update
class ItemUpdate(ItemBase):
    title: str | None = Field(default=None, min_length=1, max_length=255)  # type: ignore


# Database model, database table inferred from class name
class Item(ItemBase, table=True):
    id: uuid.UUID = Field(default_factory=uuid.uuid4, primary_key=True)
    owner_id: uuid.UUID = Field(
        foreign_key="user.id", nullable=False, ondelete="CASCADE"
    )
    owner: User | None = Relationship(back_populates="items")


# Properties to return via API, id is always required
class ItemPublic(ItemBase):
    id: uuid.UUID
    owner_id: uuid.UUID


class ItemsPublic(SQLModel):
    data: list[ItemPublic]
    count: int


# Generic message
class Message(SQLModel):
    message: str


# JSON payload containing access token
class Token(SQLModel):
    access_token: str
    token_type: str = "bearer"


# Contents of JWT token
class TokenPayload(SQLModel):
    sub: str | None = None


class NewPassword(SQLModel):
    token: str
<<<<<<< HEAD
    new_password: str = Field(min_length=8, max_length=128)
=======
    new_password: str = Field(min_length=8, max_length=40)


# ============================================================================
# ORGANIZATION MODELS
# ============================================================================


class OrganizationBase(SQLModel):
    name: str = Field(min_length=1, max_length=255)
    description: str | None = Field(default=None, max_length=1000)


class OrganizationCreate(OrganizationBase):
    pass


class OrganizationUpdate(SQLModel):
    name: str | None = Field(default=None, min_length=1, max_length=255)
    description: str | None = Field(default=None, max_length=1000)


class Organization(OrganizationBase, table=True):
    id: uuid.UUID = Field(default_factory=uuid.uuid4, primary_key=True)
    created_at: datetime = Field(default_factory=datetime.utcnow)
    users: list["User"] = Relationship(back_populates="organization")
    projects: list["Project"] = Relationship(
        back_populates="organization", cascade_delete=True
    )


class OrganizationPublic(OrganizationBase):
    id: uuid.UUID
    created_at: datetime


class OrganizationsPublic(SQLModel):
    data: list[OrganizationPublic]
    count: int


# ============================================================================
# PROJECT MODELS
# ============================================================================


class ProjectBase(SQLModel):
    name: str = Field(min_length=1, max_length=255)
    client_name: str = Field(min_length=1, max_length=255)
    client_email: str | None = Field(default=None, max_length=255)
    description: str | None = Field(default=None, max_length=2000)
    status: str = Field(
        default="planning", max_length=50
    )  # planning, in_progress, review, completed
    deadline: DateType | None = None
    start_date: DateType | None = None
    budget: str | None = Field(default=None, max_length=100)
    progress: int = Field(default=0, ge=0, le=100)


class ProjectCreate(ProjectBase):
    organization_id: uuid.UUID


class ProjectUpdate(SQLModel):
    name: str | None = Field(default=None, min_length=1, max_length=255)
    client_name: str | None = Field(default=None, min_length=1, max_length=255)
    client_email: str | None = Field(default=None, max_length=255)
    description: str | None = Field(default=None, max_length=2000)
    status: str | None = Field(default=None, max_length=50)
    deadline: DateType | None = None
    start_date: DateType | None = None
    budget: str | None = Field(default=None, max_length=100)
    progress: int | None = Field(default=None, ge=0, le=100)


class Project(ProjectBase, table=True):
    id: uuid.UUID = Field(default_factory=uuid.uuid4, primary_key=True)
    created_at: datetime = Field(default_factory=datetime.utcnow)
    updated_at: datetime = Field(default_factory=datetime.utcnow)
    organization_id: uuid.UUID = Field(
        foreign_key="organization.id", nullable=False, ondelete="CASCADE"
    )
    organization: Optional["Organization"] = Relationship(back_populates="projects")
    galleries: list["Gallery"] = Relationship(
        back_populates="project", cascade_delete=True
    )
    access_list: list["ProjectAccess"] = Relationship(
        back_populates="project", cascade_delete=True
    )


class ProjectPublic(ProjectBase):
    id: uuid.UUID
    created_at: datetime
    updated_at: datetime
    organization_id: uuid.UUID


class ProjectsPublic(SQLModel):
    data: list[ProjectPublic]
    count: int


# ============================================================================
# GALLERY MODELS
# ============================================================================


class GalleryBase(SQLModel):
    name: str = Field(min_length=1, max_length=255)
    date: DateType | None = None
    photo_count: int = Field(default=0, ge=0)
    photographer: str | None = Field(default=None, max_length=255)
    status: str = Field(default="draft", max_length=50)  # draft, processing, published
    cover_image_url: str | None = Field(default=None, max_length=500)


class GalleryCreate(GalleryBase):
    project_id: uuid.UUID


class GalleryUpdate(SQLModel):
    name: str | None = Field(default=None, min_length=1, max_length=255)
    date: DateType | None = None
    photo_count: int | None = Field(default=None, ge=0)
    photographer: str | None = Field(default=None, max_length=255)
    status: str | None = Field(default=None, max_length=50)
    cover_image_url: str | None = Field(default=None, max_length=500)


class Gallery(GalleryBase, table=True):
    id: uuid.UUID = Field(default_factory=uuid.uuid4, primary_key=True)
    created_at: datetime = Field(default_factory=datetime.utcnow)
    project_id: uuid.UUID = Field(
        foreign_key="project.id", nullable=False, ondelete="CASCADE"
    )
    project: Optional["Project"] = Relationship(back_populates="galleries")


class GalleryPublic(GalleryBase):
    id: uuid.UUID
    created_at: datetime
    project_id: uuid.UUID


class GalleriesPublic(SQLModel):
    data: list[GalleryPublic]
    count: int


# ============================================================================
# PROJECT ACCESS (Client Invitations)
# ============================================================================


class ProjectAccessBase(SQLModel):
    role: str = Field(default="viewer", max_length=50)  # viewer, collaborator
    can_comment: bool = Field(default=True)
    can_download: bool = Field(default=True)


class ProjectAccessCreate(ProjectAccessBase):
    project_id: uuid.UUID
    user_id: uuid.UUID


class ProjectAccessUpdate(SQLModel):
    role: str | None = Field(default=None, max_length=50)
    can_comment: bool | None = None
    can_download: bool | None = None


class ProjectAccess(ProjectAccessBase, table=True):
    id: uuid.UUID = Field(default_factory=uuid.uuid4, primary_key=True)
    created_at: datetime = Field(default_factory=datetime.utcnow)
    project_id: uuid.UUID = Field(
        foreign_key="project.id", nullable=False, ondelete="CASCADE"
    )
    user_id: uuid.UUID = Field(
        foreign_key="user.id", nullable=False, ondelete="CASCADE"
    )
    project: Optional["Project"] = Relationship(back_populates="access_list")
    user: Optional["User"] = Relationship(back_populates="project_access")


class ProjectAccessPublic(ProjectAccessBase):
    id: uuid.UUID
    created_at: datetime
    project_id: uuid.UUID
    user_id: uuid.UUID


class ProjectAccessWithUser(ProjectAccessPublic):
    user: UserPublic


class ProjectAccessesPublic(SQLModel):
    data: list[ProjectAccessPublic]
    count: int


# ============================================================================
# DASHBOARD STATS
# ============================================================================


class DashboardStats(SQLModel):
    active_projects: int
    upcoming_deadlines: int
    team_members: int
    completed_this_month: int


# ============================================================================
# Organization Invitation Models
# ============================================================================


class OrganizationInvitationBase(SQLModel):
    email: EmailStr = Field(max_length=255, index=True)


class OrganizationInvitationCreate(OrganizationInvitationBase):
    pass


class OrganizationInvitation(OrganizationInvitationBase, table=True):
    id: uuid.UUID = Field(default_factory=uuid.uuid4, primary_key=True)
    created_at: datetime = Field(default_factory=datetime.utcnow)
    organization_id: uuid.UUID = Field(
        foreign_key="organization.id", nullable=False, ondelete="CASCADE"
    )
    organization: Optional["Organization"] = Relationship()


class OrganizationInvitationPublic(OrganizationInvitationBase):
    id: uuid.UUID
    created_at: datetime
    organization_id: uuid.UUID


class OrganizationInvitationsPublic(SQLModel):
    data: list[OrganizationInvitationPublic]
    count: int
>>>>>>> ec20de7c
<|MERGE_RESOLUTION|>--- conflicted
+++ resolved
@@ -19,12 +19,12 @@
 
 # Properties to receive via API on creation
 class UserCreate(UserBase):
-    password: str = Field(min_length=8, max_length=128)
+    password: str = Field(min_length=8, max_length=40)
 
 
 class UserRegister(SQLModel):
     email: EmailStr = Field(max_length=255)
-    password: str = Field(min_length=8, max_length=128)
+    password: str = Field(min_length=8, max_length=40)
     full_name: str | None = Field(default=None, max_length=255)
     user_type: str = Field(default="team_member", max_length=50)
 
@@ -32,7 +32,7 @@
 # Properties to receive via API on update, all are optional
 class UserUpdate(UserBase):
     email: EmailStr | None = Field(default=None, max_length=255)  # type: ignore
-    password: str | None = Field(default=None, min_length=8, max_length=128)
+    password: str | None = Field(default=None, min_length=8, max_length=40)
 
 
 class UserUpdateMe(SQLModel):
@@ -41,8 +41,8 @@
 
 
 class UpdatePassword(SQLModel):
-    current_password: str = Field(min_length=8, max_length=128)
-    new_password: str = Field(min_length=8, max_length=128)
+    current_password: str = Field(min_length=8, max_length=40)
+    new_password: str = Field(min_length=8, max_length=40)
 
 
 # Database model, database table inferred from class name
@@ -123,9 +123,6 @@
 
 class NewPassword(SQLModel):
     token: str
-<<<<<<< HEAD
-    new_password: str = Field(min_length=8, max_length=128)
-=======
     new_password: str = Field(min_length=8, max_length=40)
 
 
@@ -370,5 +367,4 @@
 
 class OrganizationInvitationsPublic(SQLModel):
     data: list[OrganizationInvitationPublic]
-    count: int
->>>>>>> ec20de7c
+    count: int