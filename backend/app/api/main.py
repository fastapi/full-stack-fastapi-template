from fastapi import APIRouter

from app.api.routes import (
    galleries,
    invitations,
    login,
    organizations,
    private,
    project_access,
    projects,
    users,
    utils,
)
from app.core.config import settings

api_router = APIRouter()
api_router.include_router(login.router)
api_router.include_router(users.router)
api_router.include_router(utils.router)
<<<<<<< HEAD
api_router.include_router(items.router)

=======
>>>>>>> 12f92cce
api_router.include_router(
    organizations.router, prefix="/organizations", tags=["organizations"]
)

api_router.include_router(
    project_access.router, prefix="/projects", tags=["project-access"]
)

api_router.include_router(projects.router, prefix="/projects", tags=["projects"])

api_router.include_router(
    invitations.router, prefix="/invitations", tags=["invitations"]
)
api_router.include_router(galleries.router, prefix="/galleries", tags=["galleries"])


if settings.ENVIRONMENT == "local":
    api_router.include_router(private.router)<|MERGE_RESOLUTION|>--- conflicted
+++ resolved
@@ -3,6 +3,7 @@
 from app.api.routes import (
     galleries,
     invitations,
+    items,  
     login,
     organizations,
     private,
@@ -17,11 +18,9 @@
 api_router.include_router(login.router)
 api_router.include_router(users.router)
 api_router.include_router(utils.router)
-<<<<<<< HEAD
 api_router.include_router(items.router)
 
-=======
->>>>>>> 12f92cce
+
 api_router.include_router(
     organizations.router, prefix="/organizations", tags=["organizations"]
 )
