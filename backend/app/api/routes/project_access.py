--- conflicted
+++ resolved
@@ -18,7 +18,6 @@
 router = APIRouter()
 
 
-<<<<<<< HEAD
 # AN - New endpoint to get all projects the current user has access to
 @router.get("/my-projects")
 def read_my_projects(
@@ -48,7 +47,7 @@
         return {"data": projects, "count": len(projects)}
     else:
         return {"data": [], "count": 0}
-=======
+
 @router.post("/{project_id}/access/invite-by-email")
 def invite_client_by_email(
     *,
@@ -110,7 +109,6 @@
             }
     except ValueError as e:
         raise HTTPException(status_code=400, detail=str(e))
->>>>>>> 12f92cce
 
 
 @router.post("/{project_id}/access", response_model=ProjectAccessPublic)
